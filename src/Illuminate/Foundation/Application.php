<?php namespace Illuminate\Foundation;

use Closure;
use Illuminate\Http\Request;
use Illuminate\Http\Response;
use Illuminate\Routing\Route;
use Illuminate\Routing\Router;
use Illuminate\Config\FileLoader;
use Illuminate\Container\Container;
use Illuminate\Filesystem\Filesystem;
use Illuminate\Support\Facades\Facade;
use Illuminate\Support\ServiceProvider;
use Illuminate\Events\EventServiceProvider;
use Illuminate\Foundation\ProviderRepository;
use Illuminate\Routing\RoutingServiceProvider;
use Illuminate\Exception\ExceptionServiceProvider;
use Symfony\Component\HttpFoundation\JsonResponse;
use Symfony\Component\HttpKernel\HttpKernelInterface;
use Symfony\Component\HttpFoundation\StreamedResponse;
use Symfony\Component\HttpKernel\Exception\HttpException;
use Illuminate\Support\Contracts\ResponsePreparerInterface;
use Symfony\Component\HttpKernel\Exception\FatalErrorException;
use Symfony\Component\HttpFoundation\Request as SymfonyRequest;
use Symfony\Component\HttpFoundation\Response as SymfonyResponse;
use Symfony\Component\HttpKernel\Exception\NotFoundHttpException;
use Symfony\Component\HttpFoundation\RedirectResponse as SymfonyRedirect;

class Application extends Container implements HttpKernelInterface, ResponsePreparerInterface {

	/**
	 * The Laravel framework version.
	 *
	 * @var string
	 */
	const VERSION = '4.0.7';

	/**
	 * Indicates if the application has "booted".
	 *
	 * @var bool
	 */
	protected $booted = false;

	/**
	 * The array of booting callbacks.
	 *
	 * @var array
	 */
	protected $bootingCallbacks = array();

	/**
	 * The array of booted callbacks.
	 *
	 * @var array
	 */
	protected $bootedCallbacks = array();

	/**
	 * The array of close callbacks.
	 *
	 * @var array
	 */
	protected $closeCallbacks = array();

	/**
	 * The array of finish callbacks.
	 *
	 * @var array
	 */
	protected $finishCallbacks = array();

	/**
	 * The array of shutdown callbacks.
	 *
	 * @var array
	 */
	protected $shutdownCallbacks = array();

	/**
	 * All of the registered service providers.
	 *
	 * @var array
	 */
	protected $serviceProviders = array();

	/**
	 * The names of the loaded service providers.
	 *
	 * @var array
	 */
	protected $loadedProviders = array();

	/**
	 * The deferred services and their providers.
	 *
	 * @var array
	 */
	protected $deferredServices = array();

	/**
	 * The request class used by the application.
	 *
	 * @var string
	 */
	protected static $requestClass = 'Illuminate\Http\Request';

	/**
	 * Create a new Illuminate application instance.
	 *
	 * @param  \Illuminate\Http\Request  $request
	 * @return void
	 */
	public function __construct(Request $request = null)
	{
		$this['request'] = $this->createRequest($request);

		// The exception handler class takes care of determining which of the bound
		// exception handler Closures should be called for a given exception and
		// gets the response from them. We'll bind it here to allow overrides.
		$this->register(new ExceptionServiceProvider($this));

		$this->register(new RoutingServiceProvider($this));

		$this->register(new EventServiceProvider($this));
	}

	/**
	 * Create the request for the application.
	 *
	 * @param  \Illuminate\Http\Request  $request
	 * @return \Illuminate\Http\Request
	 */
	protected function createRequest(Request $request = null)
	{
		return $request ?: static::onRequest('createFromGlobals');
	}

	/**
	 * Redirect the request if it has a trailing slash.
	 *
	 * @return \Symfony\Component\HttpFoundation\RedirectResponse|null
	 */
	public function redirectIfTrailingSlash()
	{
		if ($this->runningInConsole()) return;

		// Here we will check if the request path ends in a single trailing slash and
		// redirect it using a 301 response code if it does which avoids duplicate
		// content in this application while still providing a solid experience.
		$path = $this['request']->getPathInfo();

		if ($this->hasTrailingSlash($path))
		{
			$this->redirectWithoutSlash();
		}
	}

	/**
	 * Determine if the given path has a trailing slash.
	 *
	 * @param  string  $path
	 * @return string
	 */
	protected function hasTrailingSlash($path)
	{
		return ($path != '/' and ends_with($path, '/') and ! ends_with($path, '//'));
	}

	/**
	 * Send a redirect response without the trailing slash.
	 *
	 * @return void
	 */
	protected function redirectWithoutSlash()
	{
		with(new SymfonyRedirect($this['request']->fullUrl(), 301))->send();

		exit;
	}

	/**
	 * Bind the installation paths to the application.
	 *
	 * @param  array  $paths
	 * @return void
	 */
	public function bindInstallPaths(array $paths)
	{
		$this->instance('path', realpath($paths['app']));

		// Here we will bind the install paths into the container as strings that can be
		// accessed from any point in the system. Each path key is prefixed with path
		// so that they have the consistent naming convention inside the container.
		foreach (array_except($paths, array('app')) as $key => $value)
		{
			$this->instance("path.{$key}", realpath($value));
		}
	}

	/**
	 * Get the application bootstrap file.
	 *
	 * @return string
	 */
	public static function getBootstrapFile()
	{
		return __DIR__.'/start.php';
	}

	/**
	 * Start the exception handling for the request.
	 *
	 * @return void
	 */
	public function startExceptionHandling()
	{
		$this['exception']->register($this->environment());

		$this['exception']->setDebug($this['config']['app.debug']);
	}

	/**
	 * Attach the live debugger provider.
	 *
	 * @return void
	 */
	public function attachDebugger()
	{
		$this->augment('Illuminate\Exception\LiveServiceProvider');
	}

	/**
	 * Get the current application environment.
	 *
	 * @return string
	 */
	public function environment()
	{
		return $this['env'];
	}

	/**
	 * Determine if application is in local environment.
	 *
	 * @return bool
	 */
	public function isLocal()
	{
		return $this['env'] == 'local';
	}

	/**
	 * Detect the application's current environment.
	 *
	 * @param  array|string  $environments
	 * @return string
	 */
	public function detectEnvironment($environments)
	{
		$this['env'] = with(new EnvironmentDetector($this['request']))->detect(

			$environments, $this->runningInConsole()

		);

		return $this['env'];
	}

	/**
	 * Determine if we are running in the console.
	 *
	 * @return bool
	 */
	public function runningInConsole()
	{
		return php_sapi_name() == 'cli';
	}

	/**
	 * Determine if we are running unit tests.
	 *
	 * @return bool
	 */
	public function runningUnitTests()
	{
		return $this['env'] == 'testing';
	}

	/**
	 * Register a service provider and setup its boot event.
	 *
	 * @param  \Illuminate\Support\ServiceProvider|string  $provider
	 * @param  array  $options
	 * @return void
	 */
	public function augment($provider, $options = array())
	{
		$provider = $this->register($provider, $options);

		$this->setupDeferredBoot($provider);
	}

	/**
	 * Register a service provider with the application.
	 *
	 * @param  \Illuminate\Support\ServiceProvider|string  $provider
	 * @param  array  $options
	 * @return \Illuminate\Support\ServiceProvider
	 */
	public function register($provider, $options = array())
	{
		// If the given "provider" is a string, we will resolve it, passing in the
		// application instance automatically for the developer. This is simply
		// a more convenient way of specifying your service provider classes.
		if (is_string($provider))
		{
			$provider = $this->resolveProviderClass($provider);
		}

		$provider->register();

		// Once we have registered the service we will iterate through the options
		// and set each of them on the application so they will be available on
		// the actual loading of the service objects and for developer usage.
		foreach ($options as $key => $value)
		{
			$this[$key] = $value;
		}

		$this->markAsRegistered($provider);

		return $provider;
	}

	/**
	 * Resolve a service provider instance from the class name.
	 *
	 * @param  string  $provider
	 * @return \Illuminate\Support\ServiceProvider
	 */
	protected function resolveProviderClass($provider)
	{
		return new $provider($this);
	}

	/**
	 * Mark the given provider as registered.
	 *
	 * @param  \Illuminate\Support\ServiceProvider
	 * @return void
	 */
	protected function markAsRegistered($provider)
	{
		$this->serviceProviders[] = $provider;

		$this->loadedProviders[get_class($provider)] = true;
	}

	/**
	 * Load and boot all of the remaining deferred providers.
	 *
	 * @return void
	 */
	public function loadDeferredProviders()
	{
		$me = $this;

		// We will simply spin through each of the deferred providers and register each
		// one and boot them if the application has booted. This should make each of
		// the remaining services available to this application for immediate use.
		foreach ($this->deferredServices as $provider)
		{
			$this->registerDeferredProvider($provider);
		}

		$this->deferredServices = array();
	}

	/**
	 * Load the provider for a deferred service.
	 *
	 * @param  string  $service
	 * @return void
	 */
	protected function loadDeferredProvider($service)
	{
		$provider = $this->deferredServices[$service];

		// If the service provider has not already been loaded and registered we can
		// register it with the application and remove the service from this list
		// of deferred services, since it will already be loaded on subsequent.
		if ( ! isset($this->loadedProviders[$provider]))
		{
			$this->registerDeferredProvider($provider, $service);
		}
	}

	/**
	 * Register a deffered provider and service.
	 *
	 * @param  string  $provider
	 * @param  string  $service
	 * @return void
	 */
	protected function registerDeferredProvider($provider, $service = null)
	{
		$this->register($instance = new $provider($this));

		// Once the provider that provides the deferred service has been registered we
		// will remove it from our local list of the deferred services with related
		// providers so that this container does not try to resolve it out again.
		if ($service) unset($this->deferredServices[$service]);

		$this->setupDeferredBoot($instance);
	}

	/**
	 * Handle the booting of a deferred service provider.
	 *
	 * @param  \Illuminate\Support\ServiceProvider  $instance
	 * @return void
	 */
	protected function setupDeferredBoot($instance)
	{
		if ($this->booted) return $instance->boot();

		$this->booting(function() use ($instance) { $instance->boot(); });
	}

	/**
	 * Resolve the given type from the container.
	 *
	 * (Overriding Container::make)
	 *
	 * @param  string  $abstract
	 * @param  array   $parameters
	 * @return mixed
	 */
	public function make($abstract, $parameters = array())
	{
		if (isset($this->deferredServices[$abstract]))
		{
			$this->loadDeferredProvider($abstract);
		}

		return parent::make($abstract, $parameters);
	}

	/**
	 * Register a "before" application filter.
	 *
	 * @param  Closure|string  $callback
	 * @return void
	 */
	public function before($callback)
	{
		return $this['router']->before($callback);
	}

	/**
	 * Register an "after" application filter.
	 *
	 * @param  Closure|string  $callback
	 * @return void
	 */
	public function after($callback)
	{
		return $this['router']->after($callback);
	}

	/**
	 * Register a "close" application filter.
	 *
	 * @param  Closure|string  $callback
	 * @return void
	 */
	public function close($callback)
	{
		$this->closeCallbacks[] = $callback;
	}

	/**
	 * Register a "finish" application filter.
	 *
	 * @param  Closure|string  $callback
	 * @return void
	 */
	public function finish($callback)
	{
		$this->finishCallbacks[] = $callback;
	}

	/**
	 * Register a "shutdown" callback.
	 *
	 * @param  callable  $callback
	 * @return void
	 */
	public function shutdown($callback = null)
	{
		if (is_null($callback))
		{
			$this->fireAppCallbacks($this->shutdownCallbacks);
		}
		else
		{
			$this->shutdownCallbacks[] = $callback;
		}
	}

	/**
	 * Boot the application's service providers.
	 *
	 * @return void
	 */
	public function boot()
	{
		if ($this->booted) return;

		array_walk($this->serviceProviders, function($p) { $p->boot(); });

		$this->bootApplication();
	}

	/**
	 * Boot the application and fire app callbacks.
	 *
	 * @return void
	 */
	protected function bootApplication()
	{
		// Once the application has booted we will also fire some "booted" callbacks
		// for any listeners that need to do work after this initial booting gets
		// finished. This is useful when ordering the boot-up processes we run.
		$this->fireAppCallbacks($this->bootingCallbacks);

		$this->booted = true;

		$this->fireAppCallbacks($this->bootedCallbacks);
	}

	/**
	 * Register a new boot listener.
	 *
	 * @param  mixed  $callback
	 * @return void
	 */
	public function booting($callback)
	{
		$this->bootingCallbacks[] = $callback;
	}

	/**
	 * Register a new "booted" listener.
	 *
	 * @param  mixed  $callback
	 * @return void
	 */
	public function booted($callback)
	{
		$this->bootedCallbacks[] = $callback;
	}

	/**
	 * Handles the given request and delivers the response.
	 *
	 * @return void
	 */
	public function run()
	{
		$response = $this->dispatch($this['request']);

		$this->terminate($this['request'], $response);
	}

	/**
	 * Handle the given request and get the response.
	 *
	 * Provides compatibility with BrowserKit functional testing.
	 *
	 * @implements HttpKernelInterface::handle
	 *
	 * @param  \Symfony\Component\HttpFoundation\Request  $request
	 * @param  int   $type
	 * @param  bool  $catch
	 * @return \Symfony\Component\HttpFoundation\Response
	 */
	public function handle(SymfonyRequest $request, $type = HttpKernelInterface::MASTER_REQUEST, $catch = true)
	{
		$this->refreshRequest($request = Request::createFromBase($request));

		return $this->dispatch($request);
	}

	/**
	 * Handle the given request and get the response.
	 *
	 * @param  \Illuminate\Http\Request  $request
	 * @return \Symfony\Component\HttpFoundation\Response
	 */
	public function dispatch(Request $request)
	{
		if ($this->isDownForMaintenance())
		{
			$response = $this['events']->until('illuminate.app.down');

			if ( ! is_null($response)) return $this->prepareResponse($response, $request);
		}

		return $this['router']->dispatch($this->prepareRequest($request));
	}

	/**
	 * Terminate the request and send the response to the browser.
	 *
	 * @param  \Symfony\Component\HttpFoundation\Request  $request
	 * @param  \Symfony\Component\HttpFoundation\Response  $response
	 * @return void
	 */
	public function terminate(SymfonyRequest $request, SymfonyResponse $response)
	{
		$this->callCloseCallbacks($request, $response);

		$response->send();

		$this->callFinishCallbacks($request, $response);
	}

	/**
	 * Refresh the bound request instance in the container.
	 *
	 * @param  \Illuminate\Http\Request  $request
	 * @return void
	 */
	protected function refreshRequest(Request $request)
	{
		$this->instance('request', $request);

		Facade::clearResolvedInstance('request');
	}

	/**
	 * Call the "close" callbacks assigned to the application.
	 *
<<<<<<< HEAD
	 * @param  \Illuminate\Http\Request  $request
	 * @param  \Illuminate\Http\Response  $response
	 * @return void
	 */
	public function callCloseCallbacks(Request $request, Response $response)
=======
	 * @param  \Symfony\Component\HttpFoundation\Request  $request
	 * @param  \Symfony\Component\HttpFoundation\Response  $response
	 * @return void
	 */
	public function callCloseCallbacks(SymfonyRequest $request, SymfonyResponse $response)
>>>>>>> 84332389
	{
		foreach ($this->closeCallbacks as $callback)
		{
			call_user_func($callback, $request, $response);
		}
	}

	/**
	 * Call the "finish" callbacks assigned to the application.
	 *
<<<<<<< HEAD
	 * @param  \Illuminate\Http\Request  $request
	 * @param  \Illuminate\Http\Response  $response
	 * @return void
	 */
	public function callFinishCallbacks(Request $request, Response $response)
=======
	 * @param  \Symfony\Component\HttpFoundation\Request  $request
	 * @param  \Symfony\Component\HttpFoundation\Response  $response
	 * @return void
	 */
	public function callFinishCallbacks(SymfonyRequest $request, SymfonyResponse $response)
>>>>>>> 84332389
	{
		foreach ($this->finishCallbacks as $callback)
		{
			call_user_func($callback, $request, $response);
		}
	}

	/**
	 * Call the booting callbacks for the application.
	 *
	 * @return void
	 */
	protected function fireAppCallbacks(array $callbacks)
	{
		foreach ($callbacks as $callback)
		{
			call_user_func($callback, $this);
		}
	}

	/**
	 * Prepare the request by injecting any services.
	 *
	 * @param  \Illuminate\Http\Request  $request
	 * @return \Illuminate\Http\Request
	 */
	public function prepareRequest(Request $request)
	{
		if (isset($this['session']))
		{
			$request->setSessionStore($this['session']);
		}

		return $request;
	}

	/**
	 * Prepare the given value as a Response object.
	 *
	 * @param  mixed  $value
	 * @return \Symfony\Component\HttpFoundation\Response
	 */
	public function prepareResponse($value)
	{
		if ( ! $value instanceof SymfonyResponse) $value = new Response($value);

		return $value->prepare($this['request']);
	}

	/**
	 * Determine if the application is currently down for maintenance.
	 *
	 * @return bool
	 */
	public function isDownForMaintenance()
	{
		return file_exists($this['path.storage'].'/meta/down');
	}

	/**
	 * Register a maintenance mode event listener.
	 *
	 * @param  \Closure  $callback
	 * @return void
	 */
	public function down(Closure $callback)
	{
		$this['events']->listen('illuminate.app.down', $callback);
	}

	/**
	 * Throw an HttpException with the given data.
	 *
	 * @param  int     $code
	 * @param  string  $message
	 * @param  array   $headers
	 * @return void
	 */
	public function abort($code, $message = '', array $headers = array())
	{
		if ($code == 404)
		{
			throw new NotFoundHttpException($message);
		}
		else
		{
			throw new HttpException($code, $message, null, $headers);
		}
	}

	/**
	 * Register a 404 error handler.
	 *
	 * @param  Closure  $callback
	 * @return void
	 */
	public function missing(Closure $callback)
	{
		$this->error(function(NotFoundHttpException $e) use ($callback)
		{
			return call_user_func($callback, $e);
		});
	}

	/**
	 * Register an application error handler.
	 *
	 * @param  \Closure  $callback
	 * @return void
	 */
	public function error(Closure $callback)
	{
		$this['exception']->error($callback);
	}

	/**
	 * Register an error handler at the bottom of the stack.
	 *
	 * @param  \Closure  $callback
	 * @return void
	 */
	public function pushError(Closure $callback)
	{
		$this['exception']->pushError($callback);
	}

	/**
	 * Register an error handler for fatal errors.
	 *
	 * @param  Closure  $callback
	 * @return void
	 */
	public function fatal(Closure $callback)
	{
		$this->error(function(FatalErrorException $e) use ($callback)
		{
			return call_user_func($callback, $e);
		});
	}

	/**
	 * Get the configuration loader instance.
	 *
	 * @return \Illuminate\Config\LoaderInterface
	 */
	public function getConfigLoader()
	{
		return new FileLoader(new Filesystem, $this['path'].'/config');
	}

	/**
	 * Get the service provider repository instance.
	 *
	 * @return \Illuminate\Foundation\ProviderRepository
	 */
	public function getProviderRepository()
	{
		$manifest = $this['config']['app.manifest'];

		return new ProviderRepository(new Filesystem, $manifest);
	}

	/**
	 * Set the current application locale.
	 *
	 * @param  string  $locale
	 * @return void
	 */
	public function setLocale($locale)
	{
		$this['config']->set('app.locale', $locale);

		$this['translator']->setLocale($locale);

		$this['events']->fire('locale.changed', array($locale));
	}

	/**
	 * Get the service providers that have been loaded.
	 *
	 * @return array
	 */
	public function getLoadedProviders()
	{
		return $this->loadedProviders;
	}

	/**
	 * Set the application's deferred services.
	 *
	 * @param  array  $services
	 * @return void
	 */
	public function setDeferredServices(array $services)
	{
		$this->deferredServices = $services;
	}

	/**
	 * Get or set the request class for the application.
	 *
	 * @param  string  $class
	 * @return string
	 */
	public static function requestClass($class = null)
	{
		if ( ! is_null($class)) static::$requestClass = $class;

		return static::$requestClass;
	}

	/**
	 * Set the application request for the console environment.
	 *
	 * @return void
	 */
	public function setRequestForConsoleEnvironment()
	{
		$url = $this['config']->get('app.url', 'http://localhost');

		$parameters = array($url, 'GET', array(), array(), array(), $_SERVER);

		$this->instance('request', static::onRequest('create', $parameters));
	}

	/**
	 * Call a method on the default request class.
	 *
	 * @param  string  $method
	 * @param  array  $parameters
	 * @return mixed
	 */
	public static function onRequest($method, $parameters = array())
	{
		return forward_static_call_array(array(static::requestClass(), $method), $parameters);
	}

	/**
	 * Dynamically access application services.
	 *
	 * @param  string  $key
	 * @return mixed
	 */
	public function __get($key)
	{
		return $this[$key];
	}

	/**
	 * Dynamically set application services.
	 *
	 * @param  string  $key
	 * @param  mixed   $value
	 * @return void
	 */
	public function __set($key, $value)
	{
		$this[$key] = $value;
	}

}<|MERGE_RESOLUTION|>--- conflicted
+++ resolved
@@ -642,19 +642,11 @@
 	/**
 	 * Call the "close" callbacks assigned to the application.
 	 *
-<<<<<<< HEAD
-	 * @param  \Illuminate\Http\Request  $request
-	 * @param  \Illuminate\Http\Response  $response
-	 * @return void
-	 */
-	public function callCloseCallbacks(Request $request, Response $response)
-=======
 	 * @param  \Symfony\Component\HttpFoundation\Request  $request
 	 * @param  \Symfony\Component\HttpFoundation\Response  $response
 	 * @return void
 	 */
 	public function callCloseCallbacks(SymfonyRequest $request, SymfonyResponse $response)
->>>>>>> 84332389
 	{
 		foreach ($this->closeCallbacks as $callback)
 		{
@@ -665,19 +657,11 @@
 	/**
 	 * Call the "finish" callbacks assigned to the application.
 	 *
-<<<<<<< HEAD
-	 * @param  \Illuminate\Http\Request  $request
-	 * @param  \Illuminate\Http\Response  $response
-	 * @return void
-	 */
-	public function callFinishCallbacks(Request $request, Response $response)
-=======
 	 * @param  \Symfony\Component\HttpFoundation\Request  $request
 	 * @param  \Symfony\Component\HttpFoundation\Response  $response
 	 * @return void
 	 */
 	public function callFinishCallbacks(SymfonyRequest $request, SymfonyResponse $response)
->>>>>>> 84332389
 	{
 		foreach ($this->finishCallbacks as $callback)
 		{
