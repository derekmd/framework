--- conflicted
+++ resolved
@@ -25,11 +25,7 @@
      *
      * @var string
      */
-<<<<<<< HEAD
-    const VERSION = '5.2.42';
-=======
-    const VERSION = '5.1.41 (LTS)';
->>>>>>> 4f338f49
+    const VERSION = '5.2.43';
 
     /**
      * The base path for the Laravel installation.
