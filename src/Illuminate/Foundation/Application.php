--- conflicted
+++ resolved
@@ -25,11 +25,7 @@
      *
      * @var string
      */
-<<<<<<< HEAD
-    const VERSION = '5.3.0-RC1';
-=======
-    const VERSION = '5.2.44';
->>>>>>> f24b7acf
+    const VERSION = '5.3.0';
 
     /**
      * The base path for the Laravel installation.
