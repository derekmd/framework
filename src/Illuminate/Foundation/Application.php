<?php

namespace Illuminate\Foundation;

use Closure;
use Illuminate\Container\Container;
use Illuminate\Contracts\Foundation\Application as ApplicationContract;
use Illuminate\Contracts\Foundation\CachesConfiguration;
use Illuminate\Contracts\Foundation\CachesRoutes;
use Illuminate\Contracts\Http\Kernel as HttpKernelContract;
use Illuminate\Events\EventServiceProvider;
use Illuminate\Filesystem\Filesystem;
use Illuminate\Foundation\Bootstrap\LoadEnvironmentVariables;
use Illuminate\Foundation\Events\LocaleUpdated;
use Illuminate\Http\Request;
use Illuminate\Log\LogServiceProvider;
use Illuminate\Routing\RoutingServiceProvider;
use Illuminate\Support\Arr;
use Illuminate\Support\Collection;
use Illuminate\Support\Env;
use Illuminate\Support\ServiceProvider;
use Illuminate\Support\Str;
use RuntimeException;
use Symfony\Component\HttpFoundation\Request as SymfonyRequest;
use Symfony\Component\HttpKernel\Exception\HttpException;
use Symfony\Component\HttpKernel\Exception\NotFoundHttpException;
use Symfony\Component\HttpKernel\HttpKernelInterface;

class Application extends Container implements ApplicationContract, CachesConfiguration, CachesRoutes, HttpKernelInterface
{
    /**
     * The Laravel framework version.
     *
     * @var string
     */
<<<<<<< HEAD
    const VERSION = '7.29.3';
=======
    const VERSION = '6.20.6';
>>>>>>> e0b93cf3

    /**
     * The base path for the Laravel installation.
     *
     * @var string
     */
    protected $basePath;

    /**
     * Indicates if the application has been bootstrapped before.
     *
     * @var bool
     */
    protected $hasBeenBootstrapped = false;

    /**
     * Indicates if the application has "booted".
     *
     * @var bool
     */
    protected $booted = false;

    /**
     * The array of booting callbacks.
     *
     * @var callable[]
     */
    protected $bootingCallbacks = [];

    /**
     * The array of booted callbacks.
     *
     * @var callable[]
     */
    protected $bootedCallbacks = [];

    /**
     * The array of terminating callbacks.
     *
     * @var callable[]
     */
    protected $terminatingCallbacks = [];

    /**
     * All of the registered service providers.
     *
     * @var \Illuminate\Support\ServiceProvider[]
     */
    protected $serviceProviders = [];

    /**
     * The names of the loaded service providers.
     *
     * @var array
     */
    protected $loadedProviders = [];

    /**
     * The deferred services and their providers.
     *
     * @var array
     */
    protected $deferredServices = [];

    /**
     * The custom application path defined by the developer.
     *
     * @var string
     */
    protected $appPath;

    /**
     * The custom database path defined by the developer.
     *
     * @var string
     */
    protected $databasePath;

    /**
     * The custom storage path defined by the developer.
     *
     * @var string
     */
    protected $storagePath;

    /**
     * The custom environment path defined by the developer.
     *
     * @var string
     */
    protected $environmentPath;

    /**
     * The environment file to load during bootstrapping.
     *
     * @var string
     */
    protected $environmentFile = '.env';

    /**
     * Indicates if the application is running in the console.
     *
     * @var bool|null
     */
    protected $isRunningInConsole;

    /**
     * The application namespace.
     *
     * @var string
     */
    protected $namespace;

    /**
     * The prefixes of absolute cache paths for use during normalization.
     *
     * @var array
     */
    protected $absoluteCachePathPrefixes = ['/', '\\'];

    /**
     * Create a new Illuminate application instance.
     *
     * @param  string|null  $basePath
     * @return void
     */
    public function __construct($basePath = null)
    {
        if ($basePath) {
            $this->setBasePath($basePath);
        }

        $this->registerBaseBindings();
        $this->registerBaseServiceProviders();
        $this->registerCoreContainerAliases();
    }

    /**
     * Get the version number of the application.
     *
     * @return string
     */
    public function version()
    {
        return static::VERSION;
    }

    /**
     * Register the basic bindings into the container.
     *
     * @return void
     */
    protected function registerBaseBindings()
    {
        static::setInstance($this);

        $this->instance('app', $this);

        $this->instance(Container::class, $this);
        $this->singleton(Mix::class);

        $this->singleton(PackageManifest::class, function () {
            return new PackageManifest(
                new Filesystem, $this->basePath(), $this->getCachedPackagesPath()
            );
        });
    }

    /**
     * Register all of the base service providers.
     *
     * @return void
     */
    protected function registerBaseServiceProviders()
    {
        $this->register(new EventServiceProvider($this));
        $this->register(new LogServiceProvider($this));
        $this->register(new RoutingServiceProvider($this));
    }

    /**
     * Run the given array of bootstrap classes.
     *
     * @param  string[]  $bootstrappers
     * @return void
     */
    public function bootstrapWith(array $bootstrappers)
    {
        $this->hasBeenBootstrapped = true;

        foreach ($bootstrappers as $bootstrapper) {
            $this['events']->dispatch('bootstrapping: '.$bootstrapper, [$this]);

            $this->make($bootstrapper)->bootstrap($this);

            $this['events']->dispatch('bootstrapped: '.$bootstrapper, [$this]);
        }
    }

    /**
     * Register a callback to run after loading the environment.
     *
     * @param  \Closure  $callback
     * @return void
     */
    public function afterLoadingEnvironment(Closure $callback)
    {
        return $this->afterBootstrapping(
            LoadEnvironmentVariables::class, $callback
        );
    }

    /**
     * Register a callback to run before a bootstrapper.
     *
     * @param  string  $bootstrapper
     * @param  \Closure  $callback
     * @return void
     */
    public function beforeBootstrapping($bootstrapper, Closure $callback)
    {
        $this['events']->listen('bootstrapping: '.$bootstrapper, $callback);
    }

    /**
     * Register a callback to run after a bootstrapper.
     *
     * @param  string  $bootstrapper
     * @param  \Closure  $callback
     * @return void
     */
    public function afterBootstrapping($bootstrapper, Closure $callback)
    {
        $this['events']->listen('bootstrapped: '.$bootstrapper, $callback);
    }

    /**
     * Determine if the application has been bootstrapped before.
     *
     * @return bool
     */
    public function hasBeenBootstrapped()
    {
        return $this->hasBeenBootstrapped;
    }

    /**
     * Set the base path for the application.
     *
     * @param  string  $basePath
     * @return $this
     */
    public function setBasePath($basePath)
    {
        $this->basePath = rtrim($basePath, '\/');

        $this->bindPathsInContainer();

        return $this;
    }

    /**
     * Bind all of the application paths in the container.
     *
     * @return void
     */
    protected function bindPathsInContainer()
    {
        $this->instance('path', $this->path());
        $this->instance('path.base', $this->basePath());
        $this->instance('path.lang', $this->langPath());
        $this->instance('path.config', $this->configPath());
        $this->instance('path.public', $this->publicPath());
        $this->instance('path.storage', $this->storagePath());
        $this->instance('path.database', $this->databasePath());
        $this->instance('path.resources', $this->resourcePath());
        $this->instance('path.bootstrap', $this->bootstrapPath());
    }

    /**
     * Get the path to the application "app" directory.
     *
     * @param  string  $path
     * @return string
     */
    public function path($path = '')
    {
        $appPath = $this->appPath ?: $this->basePath.DIRECTORY_SEPARATOR.'app';

        return $appPath.($path ? DIRECTORY_SEPARATOR.$path : $path);
    }

    /**
     * Set the application directory.
     *
     * @param  string  $path
     * @return $this
     */
    public function useAppPath($path)
    {
        $this->appPath = $path;

        $this->instance('path', $path);

        return $this;
    }

    /**
     * Get the base path of the Laravel installation.
     *
     * @param  string  $path Optionally, a path to append to the base path
     * @return string
     */
    public function basePath($path = '')
    {
        return $this->basePath.($path ? DIRECTORY_SEPARATOR.$path : $path);
    }

    /**
     * Get the path to the bootstrap directory.
     *
     * @param  string  $path Optionally, a path to append to the bootstrap path
     * @return string
     */
    public function bootstrapPath($path = '')
    {
        return $this->basePath.DIRECTORY_SEPARATOR.'bootstrap'.($path ? DIRECTORY_SEPARATOR.$path : $path);
    }

    /**
     * Get the path to the application configuration files.
     *
     * @param  string  $path Optionally, a path to append to the config path
     * @return string
     */
    public function configPath($path = '')
    {
        return $this->basePath.DIRECTORY_SEPARATOR.'config'.($path ? DIRECTORY_SEPARATOR.$path : $path);
    }

    /**
     * Get the path to the database directory.
     *
     * @param  string  $path Optionally, a path to append to the database path
     * @return string
     */
    public function databasePath($path = '')
    {
        return ($this->databasePath ?: $this->basePath.DIRECTORY_SEPARATOR.'database').($path ? DIRECTORY_SEPARATOR.$path : $path);
    }

    /**
     * Set the database directory.
     *
     * @param  string  $path
     * @return $this
     */
    public function useDatabasePath($path)
    {
        $this->databasePath = $path;

        $this->instance('path.database', $path);

        return $this;
    }

    /**
     * Get the path to the language files.
     *
     * @return string
     */
    public function langPath()
    {
        return $this->resourcePath().DIRECTORY_SEPARATOR.'lang';
    }

    /**
     * Get the path to the public / web directory.
     *
     * @return string
     */
    public function publicPath()
    {
        return $this->basePath.DIRECTORY_SEPARATOR.'public';
    }

    /**
     * Get the path to the storage directory.
     *
     * @return string
     */
    public function storagePath()
    {
        return $this->storagePath ?: $this->basePath.DIRECTORY_SEPARATOR.'storage';
    }

    /**
     * Set the storage directory.
     *
     * @param  string  $path
     * @return $this
     */
    public function useStoragePath($path)
    {
        $this->storagePath = $path;

        $this->instance('path.storage', $path);

        return $this;
    }

    /**
     * Get the path to the resources directory.
     *
     * @param  string  $path
     * @return string
     */
    public function resourcePath($path = '')
    {
        return $this->basePath.DIRECTORY_SEPARATOR.'resources'.($path ? DIRECTORY_SEPARATOR.$path : $path);
    }

    /**
     * Get the path to the environment file directory.
     *
     * @return string
     */
    public function environmentPath()
    {
        return $this->environmentPath ?: $this->basePath;
    }

    /**
     * Set the directory for the environment file.
     *
     * @param  string  $path
     * @return $this
     */
    public function useEnvironmentPath($path)
    {
        $this->environmentPath = $path;

        return $this;
    }

    /**
     * Set the environment file to be loaded during bootstrapping.
     *
     * @param  string  $file
     * @return $this
     */
    public function loadEnvironmentFrom($file)
    {
        $this->environmentFile = $file;

        return $this;
    }

    /**
     * Get the environment file the application is using.
     *
     * @return string
     */
    public function environmentFile()
    {
        return $this->environmentFile ?: '.env';
    }

    /**
     * Get the fully qualified path to the environment file.
     *
     * @return string
     */
    public function environmentFilePath()
    {
        return $this->environmentPath().DIRECTORY_SEPARATOR.$this->environmentFile();
    }

    /**
     * Get or check the current application environment.
     *
     * @param  string|array  $environments
     * @return string|bool
     */
    public function environment(...$environments)
    {
        if (count($environments) > 0) {
            $patterns = is_array($environments[0]) ? $environments[0] : $environments;

            return Str::is($patterns, $this['env']);
        }

        return $this['env'];
    }

    /**
     * Determine if application is in local environment.
     *
     * @return bool
     */
    public function isLocal()
    {
        return $this['env'] === 'local';
    }

    /**
     * Determine if application is in production environment.
     *
     * @return bool
     */
    public function isProduction()
    {
        return $this['env'] === 'production';
    }

    /**
     * Detect the application's current environment.
     *
     * @param  \Closure  $callback
     * @return string
     */
    public function detectEnvironment(Closure $callback)
    {
        $args = $_SERVER['argv'] ?? null;

        return $this['env'] = (new EnvironmentDetector)->detect($callback, $args);
    }

    /**
     * Determine if the application is running in the console.
     *
     * @return bool
     */
    public function runningInConsole()
    {
        if ($this->isRunningInConsole === null) {
            $this->isRunningInConsole = Env::get('APP_RUNNING_IN_CONSOLE') ?? (\PHP_SAPI === 'cli' || \PHP_SAPI === 'phpdbg');
        }

        return $this->isRunningInConsole;
    }

    /**
     * Determine if the application is running unit tests.
     *
     * @return bool
     */
    public function runningUnitTests()
    {
        return $this['env'] === 'testing';
    }

    /**
     * Register all of the configured providers.
     *
     * @return void
     */
    public function registerConfiguredProviders()
    {
        $providers = Collection::make($this->config['app.providers'])
                        ->partition(function ($provider) {
                            return strpos($provider, 'Illuminate\\') === 0;
                        });

        $providers->splice(1, 0, [$this->make(PackageManifest::class)->providers()]);

        (new ProviderRepository($this, new Filesystem, $this->getCachedServicesPath()))
                    ->load($providers->collapse()->toArray());
    }

    /**
     * Register a service provider with the application.
     *
     * @param  \Illuminate\Support\ServiceProvider|string  $provider
     * @param  bool  $force
     * @return \Illuminate\Support\ServiceProvider
     */
    public function register($provider, $force = false)
    {
        if (($registered = $this->getProvider($provider)) && ! $force) {
            return $registered;
        }

        // If the given "provider" is a string, we will resolve it, passing in the
        // application instance automatically for the developer. This is simply
        // a more convenient way of specifying your service provider classes.
        if (is_string($provider)) {
            $provider = $this->resolveProvider($provider);
        }

        $provider->register();

        // If there are bindings / singletons set as properties on the provider we
        // will spin through them and register them with the application, which
        // serves as a convenience layer while registering a lot of bindings.
        if (property_exists($provider, 'bindings')) {
            foreach ($provider->bindings as $key => $value) {
                $this->bind($key, $value);
            }
        }

        if (property_exists($provider, 'singletons')) {
            foreach ($provider->singletons as $key => $value) {
                $this->singleton($key, $value);
            }
        }

        $this->markAsRegistered($provider);

        // If the application has already booted, we will call this boot method on
        // the provider class so it has an opportunity to do its boot logic and
        // will be ready for any usage by this developer's application logic.
        if ($this->isBooted()) {
            $this->bootProvider($provider);
        }

        return $provider;
    }

    /**
     * Get the registered service provider instance if it exists.
     *
     * @param  \Illuminate\Support\ServiceProvider|string  $provider
     * @return \Illuminate\Support\ServiceProvider|null
     */
    public function getProvider($provider)
    {
        return array_values($this->getProviders($provider))[0] ?? null;
    }

    /**
     * Get the registered service provider instances if any exist.
     *
     * @param  \Illuminate\Support\ServiceProvider|string  $provider
     * @return array
     */
    public function getProviders($provider)
    {
        $name = is_string($provider) ? $provider : get_class($provider);

        return Arr::where($this->serviceProviders, function ($value) use ($name) {
            return $value instanceof $name;
        });
    }

    /**
     * Resolve a service provider instance from the class name.
     *
     * @param  string  $provider
     * @return \Illuminate\Support\ServiceProvider
     */
    public function resolveProvider($provider)
    {
        return new $provider($this);
    }

    /**
     * Mark the given provider as registered.
     *
     * @param  \Illuminate\Support\ServiceProvider  $provider
     * @return void
     */
    protected function markAsRegistered($provider)
    {
        $this->serviceProviders[] = $provider;

        $this->loadedProviders[get_class($provider)] = true;
    }

    /**
     * Load and boot all of the remaining deferred providers.
     *
     * @return void
     */
    public function loadDeferredProviders()
    {
        // We will simply spin through each of the deferred providers and register each
        // one and boot them if the application has booted. This should make each of
        // the remaining services available to this application for immediate use.
        foreach ($this->deferredServices as $service => $provider) {
            $this->loadDeferredProvider($service);
        }

        $this->deferredServices = [];
    }

    /**
     * Load the provider for a deferred service.
     *
     * @param  string  $service
     * @return void
     */
    public function loadDeferredProvider($service)
    {
        if (! $this->isDeferredService($service)) {
            return;
        }

        $provider = $this->deferredServices[$service];

        // If the service provider has not already been loaded and registered we can
        // register it with the application and remove the service from this list
        // of deferred services, since it will already be loaded on subsequent.
        if (! isset($this->loadedProviders[$provider])) {
            $this->registerDeferredProvider($provider, $service);
        }
    }

    /**
     * Register a deferred provider and service.
     *
     * @param  string  $provider
     * @param  string|null  $service
     * @return void
     */
    public function registerDeferredProvider($provider, $service = null)
    {
        // Once the provider that provides the deferred service has been registered we
        // will remove it from our local list of the deferred services with related
        // providers so that this container does not try to resolve it out again.
        if ($service) {
            unset($this->deferredServices[$service]);
        }

        $this->register($instance = new $provider($this));

        if (! $this->isBooted()) {
            $this->booting(function () use ($instance) {
                $this->bootProvider($instance);
            });
        }
    }

    /**
     * Resolve the given type from the container.
     *
     * @param  string  $abstract
     * @param  array  $parameters
     * @return mixed
     */
    public function make($abstract, array $parameters = [])
    {
        $this->loadDeferredProviderIfNeeded($abstract = $this->getAlias($abstract));

        return parent::make($abstract, $parameters);
    }

    /**
     * Resolve the given type from the container.
     *
     * @param  string  $abstract
     * @param  array  $parameters
     * @param  bool  $raiseEvents
     * @return mixed
     */
    protected function resolve($abstract, $parameters = [], $raiseEvents = true)
    {
        $this->loadDeferredProviderIfNeeded($abstract = $this->getAlias($abstract));

        return parent::resolve($abstract, $parameters, $raiseEvents);
    }

    /**
     * Load the deferred provider if the given type is a deferred service and the instance has not been loaded.
     *
     * @param  string  $abstract
     * @return void
     */
    protected function loadDeferredProviderIfNeeded($abstract)
    {
        if ($this->isDeferredService($abstract) && ! isset($this->instances[$abstract])) {
            $this->loadDeferredProvider($abstract);
        }
    }

    /**
     * Determine if the given abstract type has been bound.
     *
     * @param  string  $abstract
     * @return bool
     */
    public function bound($abstract)
    {
        return $this->isDeferredService($abstract) || parent::bound($abstract);
    }

    /**
     * Determine if the application has booted.
     *
     * @return bool
     */
    public function isBooted()
    {
        return $this->booted;
    }

    /**
     * Boot the application's service providers.
     *
     * @return void
     */
    public function boot()
    {
        if ($this->isBooted()) {
            return;
        }

        // Once the application has booted we will also fire some "booted" callbacks
        // for any listeners that need to do work after this initial booting gets
        // finished. This is useful when ordering the boot-up processes we run.
        $this->fireAppCallbacks($this->bootingCallbacks);

        array_walk($this->serviceProviders, function ($p) {
            $this->bootProvider($p);
        });

        $this->booted = true;

        $this->fireAppCallbacks($this->bootedCallbacks);
    }

    /**
     * Boot the given service provider.
     *
     * @param  \Illuminate\Support\ServiceProvider  $provider
     * @return mixed
     */
    protected function bootProvider(ServiceProvider $provider)
    {
        if (method_exists($provider, 'boot')) {
            return $this->call([$provider, 'boot']);
        }
    }

    /**
     * Register a new boot listener.
     *
     * @param  callable  $callback
     * @return void
     */
    public function booting($callback)
    {
        $this->bootingCallbacks[] = $callback;
    }

    /**
     * Register a new "booted" listener.
     *
     * @param  callable  $callback
     * @return void
     */
    public function booted($callback)
    {
        $this->bootedCallbacks[] = $callback;

        if ($this->isBooted()) {
            $this->fireAppCallbacks([$callback]);
        }
    }

    /**
     * Call the booting callbacks for the application.
     *
     * @param  callable[]  $callbacks
     * @return void
     */
    protected function fireAppCallbacks(array $callbacks)
    {
        foreach ($callbacks as $callback) {
            $callback($this);
        }
    }

    /**
     * {@inheritdoc}
     */
    public function handle(SymfonyRequest $request, int $type = self::MASTER_REQUEST, bool $catch = true)
    {
        return $this[HttpKernelContract::class]->handle(Request::createFromBase($request));
    }

    /**
     * Determine if middleware has been disabled for the application.
     *
     * @return bool
     */
    public function shouldSkipMiddleware()
    {
        return $this->bound('middleware.disable') &&
               $this->make('middleware.disable') === true;
    }

    /**
     * Get the path to the cached services.php file.
     *
     * @return string
     */
    public function getCachedServicesPath()
    {
        return $this->normalizeCachePath('APP_SERVICES_CACHE', 'cache/services.php');
    }

    /**
     * Get the path to the cached packages.php file.
     *
     * @return string
     */
    public function getCachedPackagesPath()
    {
        return $this->normalizeCachePath('APP_PACKAGES_CACHE', 'cache/packages.php');
    }

    /**
     * Determine if the application configuration is cached.
     *
     * @return bool
     */
    public function configurationIsCached()
    {
        return file_exists($this->getCachedConfigPath());
    }

    /**
     * Get the path to the configuration cache file.
     *
     * @return string
     */
    public function getCachedConfigPath()
    {
        return $this->normalizeCachePath('APP_CONFIG_CACHE', 'cache/config.php');
    }

    /**
     * Determine if the application routes are cached.
     *
     * @return bool
     */
    public function routesAreCached()
    {
        return $this['files']->exists($this->getCachedRoutesPath());
    }

    /**
     * Get the path to the routes cache file.
     *
     * @return string
     */
    public function getCachedRoutesPath()
    {
        return $this->normalizeCachePath('APP_ROUTES_CACHE', 'cache/routes-v7.php');
    }

    /**
     * Determine if the application events are cached.
     *
     * @return bool
     */
    public function eventsAreCached()
    {
        return $this['files']->exists($this->getCachedEventsPath());
    }

    /**
     * Get the path to the events cache file.
     *
     * @return string
     */
    public function getCachedEventsPath()
    {
        return $this->normalizeCachePath('APP_EVENTS_CACHE', 'cache/events.php');
    }

    /**
     * Normalize a relative or absolute path to a cache file.
     *
     * @param  string  $key
     * @param  string  $default
     * @return string
     */
    protected function normalizeCachePath($key, $default)
    {
        if (is_null($env = Env::get($key))) {
            return $this->bootstrapPath($default);
        }

        return Str::startsWith($env, $this->absoluteCachePathPrefixes)
                ? $env
                : $this->basePath($env);
    }

    /**
     * Add new prefix to list of absolute path prefixes.
     *
     * @param  string  $prefix
     * @return $this
     */
    public function addAbsoluteCachePathPrefix($prefix)
    {
        $this->absoluteCachePathPrefixes[] = $prefix;

        return $this;
    }

    /**
     * Determine if the application is currently down for maintenance.
     *
     * @return bool
     */
    public function isDownForMaintenance()
    {
        return file_exists($this->storagePath().'/framework/down');
    }

    /**
     * Throw an HttpException with the given data.
     *
     * @param  int  $code
     * @param  string  $message
     * @param  array  $headers
     * @return void
     *
     * @throws \Symfony\Component\HttpKernel\Exception\HttpException
     * @throws \Symfony\Component\HttpKernel\Exception\NotFoundHttpException
     */
    public function abort($code, $message = '', array $headers = [])
    {
        if ($code == 404) {
            throw new NotFoundHttpException($message);
        }

        throw new HttpException($code, $message, null, $headers);
    }

    /**
     * Register a terminating callback with the application.
     *
     * @param  callable|string  $callback
     * @return $this
     */
    public function terminating($callback)
    {
        $this->terminatingCallbacks[] = $callback;

        return $this;
    }

    /**
     * Terminate the application.
     *
     * @return void
     */
    public function terminate()
    {
        foreach ($this->terminatingCallbacks as $terminating) {
            $this->call($terminating);
        }
    }

    /**
     * Get the service providers that have been loaded.
     *
     * @return array
     */
    public function getLoadedProviders()
    {
        return $this->loadedProviders;
    }

    /**
     * Determine if the given service provider is loaded.
     *
     * @param  string  $provider
     * @return bool
     */
    public function providerIsLoaded(string $provider)
    {
        return isset($this->loadedProviders[$provider]);
    }

    /**
     * Get the application's deferred services.
     *
     * @return array
     */
    public function getDeferredServices()
    {
        return $this->deferredServices;
    }

    /**
     * Set the application's deferred services.
     *
     * @param  array  $services
     * @return void
     */
    public function setDeferredServices(array $services)
    {
        $this->deferredServices = $services;
    }

    /**
     * Add an array of services to the application's deferred services.
     *
     * @param  array  $services
     * @return void
     */
    public function addDeferredServices(array $services)
    {
        $this->deferredServices = array_merge($this->deferredServices, $services);
    }

    /**
     * Determine if the given service is a deferred service.
     *
     * @param  string  $service
     * @return bool
     */
    public function isDeferredService($service)
    {
        return isset($this->deferredServices[$service]);
    }

    /**
     * Configure the real-time facade namespace.
     *
     * @param  string  $namespace
     * @return void
     */
    public function provideFacades($namespace)
    {
        AliasLoader::setFacadeNamespace($namespace);
    }

    /**
     * Get the current application locale.
     *
     * @return string
     */
    public function getLocale()
    {
        return $this['config']->get('app.locale');
    }

    /**
     * Get the current application fallback locale.
     *
     * @return string
     */
    public function getFallbackLocale()
    {
        return $this['config']->get('app.fallback_locale');
    }

    /**
     * Set the current application locale.
     *
     * @param  string  $locale
     * @return void
     */
    public function setLocale($locale)
    {
        $this['config']->set('app.locale', $locale);

        $this['translator']->setLocale($locale);

        $this['events']->dispatch(new LocaleUpdated($locale));
    }

    /**
     * Set the current application fallback locale.
     *
     * @param  string  $fallbackLocale
     * @return void
     */
    public function setFallbackLocale($fallbackLocale)
    {
        $this['config']->set('app.fallback_locale', $fallbackLocale);

        $this['translator']->setFallback($fallbackLocale);
    }

    /**
     * Determine if application locale is the given locale.
     *
     * @param  string  $locale
     * @return bool
     */
    public function isLocale($locale)
    {
        return $this->getLocale() == $locale;
    }

    /**
     * Register the core class aliases in the container.
     *
     * @return void
     */
    public function registerCoreContainerAliases()
    {
        foreach ([
            'app'                  => [self::class, \Illuminate\Contracts\Container\Container::class, \Illuminate\Contracts\Foundation\Application::class, \Psr\Container\ContainerInterface::class],
            'auth'                 => [\Illuminate\Auth\AuthManager::class, \Illuminate\Contracts\Auth\Factory::class],
            'auth.driver'          => [\Illuminate\Contracts\Auth\Guard::class],
            'blade.compiler'       => [\Illuminate\View\Compilers\BladeCompiler::class],
            'cache'                => [\Illuminate\Cache\CacheManager::class, \Illuminate\Contracts\Cache\Factory::class],
            'cache.store'          => [\Illuminate\Cache\Repository::class, \Illuminate\Contracts\Cache\Repository::class, \Psr\SimpleCache\CacheInterface::class],
            'cache.psr6'           => [\Symfony\Component\Cache\Adapter\Psr16Adapter::class, \Symfony\Component\Cache\Adapter\AdapterInterface::class, \Psr\Cache\CacheItemPoolInterface::class],
            'config'               => [\Illuminate\Config\Repository::class, \Illuminate\Contracts\Config\Repository::class],
            'cookie'               => [\Illuminate\Cookie\CookieJar::class, \Illuminate\Contracts\Cookie\Factory::class, \Illuminate\Contracts\Cookie\QueueingFactory::class],
            'encrypter'            => [\Illuminate\Encryption\Encrypter::class, \Illuminate\Contracts\Encryption\Encrypter::class],
            'db'                   => [\Illuminate\Database\DatabaseManager::class, \Illuminate\Database\ConnectionResolverInterface::class],
            'db.connection'        => [\Illuminate\Database\Connection::class, \Illuminate\Database\ConnectionInterface::class],
            'events'               => [\Illuminate\Events\Dispatcher::class, \Illuminate\Contracts\Events\Dispatcher::class],
            'files'                => [\Illuminate\Filesystem\Filesystem::class],
            'filesystem'           => [\Illuminate\Filesystem\FilesystemManager::class, \Illuminate\Contracts\Filesystem\Factory::class],
            'filesystem.disk'      => [\Illuminate\Contracts\Filesystem\Filesystem::class],
            'filesystem.cloud'     => [\Illuminate\Contracts\Filesystem\Cloud::class],
            'hash'                 => [\Illuminate\Hashing\HashManager::class],
            'hash.driver'          => [\Illuminate\Contracts\Hashing\Hasher::class],
            'translator'           => [\Illuminate\Translation\Translator::class, \Illuminate\Contracts\Translation\Translator::class],
            'log'                  => [\Illuminate\Log\LogManager::class, \Psr\Log\LoggerInterface::class],
            'mail.manager'         => [\Illuminate\Mail\MailManager::class, \Illuminate\Contracts\Mail\Factory::class],
            'mailer'               => [\Illuminate\Mail\Mailer::class, \Illuminate\Contracts\Mail\Mailer::class, \Illuminate\Contracts\Mail\MailQueue::class],
            'auth.password'        => [\Illuminate\Auth\Passwords\PasswordBrokerManager::class, \Illuminate\Contracts\Auth\PasswordBrokerFactory::class],
            'auth.password.broker' => [\Illuminate\Auth\Passwords\PasswordBroker::class, \Illuminate\Contracts\Auth\PasswordBroker::class],
            'queue'                => [\Illuminate\Queue\QueueManager::class, \Illuminate\Contracts\Queue\Factory::class, \Illuminate\Contracts\Queue\Monitor::class],
            'queue.connection'     => [\Illuminate\Contracts\Queue\Queue::class],
            'queue.failer'         => [\Illuminate\Queue\Failed\FailedJobProviderInterface::class],
            'redirect'             => [\Illuminate\Routing\Redirector::class],
            'redis'                => [\Illuminate\Redis\RedisManager::class, \Illuminate\Contracts\Redis\Factory::class],
            'redis.connection'     => [\Illuminate\Redis\Connections\Connection::class, \Illuminate\Contracts\Redis\Connection::class],
            'request'              => [\Illuminate\Http\Request::class, \Symfony\Component\HttpFoundation\Request::class],
            'router'               => [\Illuminate\Routing\Router::class, \Illuminate\Contracts\Routing\Registrar::class, \Illuminate\Contracts\Routing\BindingRegistrar::class],
            'session'              => [\Illuminate\Session\SessionManager::class],
            'session.store'        => [\Illuminate\Session\Store::class, \Illuminate\Contracts\Session\Session::class],
            'url'                  => [\Illuminate\Routing\UrlGenerator::class, \Illuminate\Contracts\Routing\UrlGenerator::class],
            'validator'            => [\Illuminate\Validation\Factory::class, \Illuminate\Contracts\Validation\Factory::class],
            'view'                 => [\Illuminate\View\Factory::class, \Illuminate\Contracts\View\Factory::class],
        ] as $key => $aliases) {
            foreach ($aliases as $alias) {
                $this->alias($key, $alias);
            }
        }
    }

    /**
     * Flush the container of all bindings and resolved instances.
     *
     * @return void
     */
    public function flush()
    {
        parent::flush();

        $this->buildStack = [];
        $this->loadedProviders = [];
        $this->bootedCallbacks = [];
        $this->bootingCallbacks = [];
        $this->deferredServices = [];
        $this->reboundCallbacks = [];
        $this->serviceProviders = [];
        $this->resolvingCallbacks = [];
        $this->terminatingCallbacks = [];
        $this->afterResolvingCallbacks = [];
        $this->globalResolvingCallbacks = [];
    }

    /**
     * Get the application namespace.
     *
     * @return string
     *
     * @throws \RuntimeException
     */
    public function getNamespace()
    {
        if (! is_null($this->namespace)) {
            return $this->namespace;
        }

        $composer = json_decode(file_get_contents($this->basePath('composer.json')), true);

        foreach ((array) data_get($composer, 'autoload.psr-4') as $namespace => $path) {
            foreach ((array) $path as $pathChoice) {
                if (realpath($this->path()) === realpath($this->basePath($pathChoice))) {
                    return $this->namespace = $namespace;
                }
            }
        }

        throw new RuntimeException('Unable to detect application namespace.');
    }
}<|MERGE_RESOLUTION|>--- conflicted
+++ resolved
@@ -33,11 +33,7 @@
      *
      * @var string
      */
-<<<<<<< HEAD
-    const VERSION = '7.29.3';
-=======
-    const VERSION = '6.20.6';
->>>>>>> e0b93cf3
+    const VERSION = '7.30.0';
 
     /**
      * The base path for the Laravel installation.
