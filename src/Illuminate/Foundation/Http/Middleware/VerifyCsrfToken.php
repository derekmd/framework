--- conflicted
+++ resolved
@@ -3,12 +3,10 @@
 namespace Illuminate\Foundation\Http\Middleware;
 
 use Closure;
-<<<<<<< HEAD
+use Illuminate\Support\Str;
 use Illuminate\Foundation\Application;
-=======
-use Illuminate\Support\Str;
+use Illuminate\Routing\Events\RouteMatched;
 use Illuminate\Contracts\Events\Dispatcher;
->>>>>>> ec2c9acc
 use Symfony\Component\HttpFoundation\Cookie;
 use Illuminate\Contracts\Encryption\Encrypter;
 use Illuminate\Session\TokenMismatchException;
@@ -46,19 +44,15 @@
     /**
      * Create a new middleware instance.
      *
+     * @param  \Illuminate\Foundation\Application  $app
      * @param  \Illuminate\Contracts\Encryption\Encrypter  $encrypter
      * @param  \Illuminate\Contracts\Events\Dispatcher  $events
      * @return void
      */
-<<<<<<< HEAD
-    public function __construct(Application $app, Encrypter $encrypter)
+    public function __construct(Application $app, Encrypter $encrypter, Dispatcher $events)
     {
         $this->app = $app;
-=======
-    public function __construct(Encrypter $encrypter, Dispatcher $events)
-    {
         $this->events = $events;
->>>>>>> ec2c9acc
         $this->encrypter = $encrypter;
     }
 
@@ -82,7 +76,7 @@
             return $this->addCookieToResponse($request, $next($request));
         }
 
-        $this->events->listen('router.matched', function () {
+        $this->events->listen(RouteMatched::class, function () {
             throw new TokenMismatchException;
         });
 
