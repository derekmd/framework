--- conflicted
+++ resolved
@@ -103,15 +103,8 @@
             return;
         }
 
-<<<<<<< HEAD
-        if (is_callable($reportCallable = [$e, 'report'])) {
-            $this->container->call($reportCallable);
-
-            return;
-=======
         if (Reflector::isCallable($reportCallable = [$e, 'report'])) {
             return $this->container->call($reportCallable);
->>>>>>> 6611265f
         }
 
         try {
