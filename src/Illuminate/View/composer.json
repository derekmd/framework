--- conflicted
+++ resolved
@@ -15,20 +15,12 @@
     ],
     "require": {
         "php": ">=5.5.9",
-<<<<<<< HEAD
         "illuminate/container": "5.2.*",
         "illuminate/contracts": "5.2.*",
         "illuminate/events": "5.2.*",
         "illuminate/filesystem": "5.2.*",
-        "illuminate/support": "5.2.*"
-=======
-        "illuminate/container": "5.1.*",
-        "illuminate/contracts": "5.1.*",
-        "illuminate/events": "5.1.*",
-        "illuminate/filesystem": "5.1.*",
-        "illuminate/support": "5.1.*",
-        "symfony/debug": "2.7.*"
->>>>>>> b45df80e
+        "illuminate/support": "5.2.*",
+        "symfony/debug": "2.8.*|3.0.*"
     },
     "autoload": {
         "psr-4": {
