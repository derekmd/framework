{
    "name": "illuminate/queue",
    "description": "The Illuminate Queue package.",
    "license": "MIT",
    "homepage": "http://laravel.com",
    "support": {
        "issues": "https://github.com/laravel/framework/issues",
        "source": "https://github.com/laravel/framework"
    },
    "authors": [
        {
            "name": "Taylor Otwell",
            "email": "taylorotwell@gmail.com"
        }
    ],
    "require": {
<<<<<<< HEAD
        "php": ">=5.6.4",
        "illuminate/console": "5.3.*",
        "illuminate/contracts": "5.3.*",
        "illuminate/container": "5.3.*",
        "illuminate/http": "5.3.*",
        "illuminate/support": "5.3.*",
        "symfony/process": "3.1.*",
=======
        "php": ">=5.5.9",
        "illuminate/console": "5.2.*",
        "illuminate/contracts": "5.2.*",
        "illuminate/container": "5.2.*",
        "illuminate/support": "5.2.*",
        "symfony/process": "2.8.*|3.0.*",
>>>>>>> 51e3e2be
        "nesbot/carbon": "~1.20"
    },
    "autoload": {
        "psr-4": {
            "Illuminate\\Queue\\": ""
        },
        "classmap": [
            "IlluminateQueueClosure.php"
        ]
    },
    "extra": {
        "branch-alias": {
            "dev-master": "5.3-dev"
        }
    },
    "suggest": {
        "aws/aws-sdk-php": "Required to use the SQS queue driver (~3.0).",
<<<<<<< HEAD
        "illuminate/redis": "Required to use the Redis queue driver (5.3.*).",
        "iron-io/iron_mq": "Required to use the Iron queue driver (~2.0).",
=======
        "illuminate/redis": "Required to use the Redis queue driver (5.2.*).",
>>>>>>> 51e3e2be
        "pda/pheanstalk": "Required to use the Beanstalk queue driver (~3.0)."
    },
    "minimum-stability": "dev"
}<|MERGE_RESOLUTION|>--- conflicted
+++ resolved
@@ -14,22 +14,12 @@
         }
     ],
     "require": {
-<<<<<<< HEAD
         "php": ">=5.6.4",
         "illuminate/console": "5.3.*",
         "illuminate/contracts": "5.3.*",
         "illuminate/container": "5.3.*",
-        "illuminate/http": "5.3.*",
         "illuminate/support": "5.3.*",
         "symfony/process": "3.1.*",
-=======
-        "php": ">=5.5.9",
-        "illuminate/console": "5.2.*",
-        "illuminate/contracts": "5.2.*",
-        "illuminate/container": "5.2.*",
-        "illuminate/support": "5.2.*",
-        "symfony/process": "2.8.*|3.0.*",
->>>>>>> 51e3e2be
         "nesbot/carbon": "~1.20"
     },
     "autoload": {
@@ -47,12 +37,7 @@
     },
     "suggest": {
         "aws/aws-sdk-php": "Required to use the SQS queue driver (~3.0).",
-<<<<<<< HEAD
         "illuminate/redis": "Required to use the Redis queue driver (5.3.*).",
-        "iron-io/iron_mq": "Required to use the Iron queue driver (~2.0).",
-=======
-        "illuminate/redis": "Required to use the Redis queue driver (5.2.*).",
->>>>>>> 51e3e2be
         "pda/pheanstalk": "Required to use the Beanstalk queue driver (~3.0)."
     },
     "minimum-stability": "dev"
