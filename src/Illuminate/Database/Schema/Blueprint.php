--- conflicted
+++ resolved
@@ -1072,13 +1072,8 @@
      * Create a new point column on the table.
      *
      * @param  string  $column
-<<<<<<< HEAD
-     * @param  null|int  $srid
-     * @return \Illuminate\Database\Schema\ColumnDefinition
-=======
      * @param  int|null  $srid
-     * @return \Illuminate\Support\Fluent
->>>>>>> 62332b6f
+     * @return \Illuminate\Database\Schema\ColumnDefinition
      */
     public function point($column, $srid = null)
     {
