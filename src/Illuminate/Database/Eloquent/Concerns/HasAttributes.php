--- conflicted
+++ resolved
@@ -1156,15 +1156,9 @@
         } elseif ($this->isDateAttribute($key)) {
             return $this->fromDateTime($attribute) ===
                    $this->fromDateTime($original);
-<<<<<<< HEAD
-=======
         } elseif ($this->hasCast($key, ['object', 'collection'])) {
-            return $this->castAttribute($key, $current) ==
+            return $this->castAttribute($key, $attribute) ==
                 $this->castAttribute($key, $original);
-        } elseif ($this->hasCast($key)) {
-            return $this->castAttribute($key, $current) ===
-                   $this->castAttribute($key, $original);
->>>>>>> e4718050
         }
 
         return is_numeric($attribute) && is_numeric($original)
