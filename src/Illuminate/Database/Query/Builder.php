<?php

namespace Illuminate\Database\Query;

use Closure;
use RuntimeException;
use DateTimeInterface;
use Illuminate\Support\Arr;
use Illuminate\Support\Str;
use InvalidArgumentException;
use Illuminate\Support\Collection;
use Illuminate\Pagination\Paginator;
use Illuminate\Support\Traits\Macroable;
use Illuminate\Contracts\Support\Arrayable;
use Illuminate\Database\ConnectionInterface;
use Illuminate\Support\Traits\ForwardsCalls;
use Illuminate\Database\Concerns\BuildsQueries;
use Illuminate\Database\Query\Grammars\Grammar;
use Illuminate\Database\Query\Processors\Processor;
use Illuminate\Database\Eloquent\Builder as EloquentBuilder;

class Builder
{
    use BuildsQueries, ForwardsCalls, Macroable {
        __call as macroCall;
    }

    /**
     * The database connection instance.
     *
     * @var \Illuminate\Database\ConnectionInterface
     */
    public $connection;

    /**
     * The database query grammar instance.
     *
     * @var \Illuminate\Database\Query\Grammars\Grammar
     */
    public $grammar;

    /**
     * The database query post processor instance.
     *
     * @var \Illuminate\Database\Query\Processors\Processor
     */
    public $processor;

    /**
     * The current query value bindings.
     *
     * @var array
     */
    public $bindings = [
        'select' => [],
        'from'   => [],
        'join'   => [],
        'where'  => [],
        'having' => [],
        'order'  => [],
        'union'  => [],
    ];

    /**
     * An aggregate function and column to be run.
     *
     * @var array
     */
    public $aggregate;

    /**
     * The columns that should be returned.
     *
     * @var array
     */
    public $columns;

    /**
     * Indicates if the query returns distinct results.
     *
     * @var bool
     */
    public $distinct = false;

    /**
     * The table which the query is targeting.
     *
     * @var string
     */
    public $from;

    /**
     * The table joins for the query.
     *
     * @var array
     */
    public $joins;

    /**
     * The where constraints for the query.
     *
     * @var array
     */
    public $wheres = [];

    /**
     * The groupings for the query.
     *
     * @var array
     */
    public $groups;

    /**
     * The having constraints for the query.
     *
     * @var array
     */
    public $havings;

    /**
     * The orderings for the query.
     *
     * @var array
     */
    public $orders;

    /**
     * The maximum number of records to return.
     *
     * @var int
     */
    public $limit;

    /**
     * The number of records to skip.
     *
     * @var int
     */
    public $offset;

    /**
     * The query union statements.
     *
     * @var array
     */
    public $unions;

    /**
     * The maximum number of union records to return.
     *
     * @var int
     */
    public $unionLimit;

    /**
     * The number of union records to skip.
     *
     * @var int
     */
    public $unionOffset;

    /**
     * The orderings for the union query.
     *
     * @var array
     */
    public $unionOrders;

    /**
     * Indicates whether row locking is being used.
     *
     * @var string|bool
     */
    public $lock;

    /**
     * All of the available clause operators.
     *
     * @var array
     */
    public $operators = [
        '=', '<', '>', '<=', '>=', '<>', '!=', '<=>',
        'like', 'like binary', 'not like', 'ilike',
        '&', '|', '^', '<<', '>>',
        'rlike', 'regexp', 'not regexp',
        '~', '~*', '!~', '!~*', 'similar to',
        'not similar to', 'not ilike', '~~*', '!~~*',
    ];

    /**
     * Whether use write pdo for select.
     *
     * @var bool
     */
    public $useWritePdo = false;

    /**
     * Create a new query builder instance.
     *
     * @param  \Illuminate\Database\ConnectionInterface  $connection
     * @param  \Illuminate\Database\Query\Grammars\Grammar  $grammar
     * @param  \Illuminate\Database\Query\Processors\Processor  $processor
     * @return void
     */
    public function __construct(ConnectionInterface $connection,
                                Grammar $grammar = null,
                                Processor $processor = null)
    {
        $this->connection = $connection;
        $this->grammar = $grammar ?: $connection->getQueryGrammar();
        $this->processor = $processor ?: $connection->getPostProcessor();
    }

    /**
     * Set the columns to be selected.
     *
     * @param  array|mixed  $columns
     * @return $this
     */
    public function select($columns = ['*'])
    {
        $this->columns = is_array($columns) ? $columns : func_get_args();

        return $this;
    }

    /**
     * Add a subselect expression to the query.
     *
     * @param  \Closure|\Illuminate\Database\Query\Builder|string $query
     * @param  string  $as
     * @return \Illuminate\Database\Query\Builder|static
     *
     * @throws \InvalidArgumentException
     */
    public function selectSub($query, $as)
    {
        [$query, $bindings] = $this->createSub($query);

        return $this->selectRaw(
            '('.$query.') as '.$this->grammar->wrap($as), $bindings
        );
    }

    /**
     * Add a new "raw" select expression to the query.
     *
     * @param  string  $expression
     * @param  array   $bindings
     * @return \Illuminate\Database\Query\Builder|static
     */
    public function selectRaw($expression, array $bindings = [])
    {
        $this->addSelect(new Expression($expression));

        if ($bindings) {
            $this->addBinding($bindings, 'select');
        }

        return $this;
    }

    /**
     * Makes "from" fetch from a subquery.
     *
     * @param  \Closure|\Illuminate\Database\Query\Builder|string $query
     * @param  string  $as
     * @return \Illuminate\Database\Query\Builder|static
     *
     * @throws \InvalidArgumentException
     */
    public function fromSub($query, $as)
    {
        [$query, $bindings] = $this->createSub($query);

        return $this->fromRaw('('.$query.') as '.$this->grammar->wrap($as), $bindings);
    }

    /**
     * Add a raw from clause to the query.
     *
     * @param  string  $expression
     * @param  mixed   $bindings
     * @return \Illuminate\Database\Query\Builder|static
     */
    public function fromRaw($expression, $bindings = [])
    {
        $this->from = new Expression($expression);

        $this->addBinding($bindings, 'from');

        return $this;
    }

    /**
     * Creates a subquery and parse it.
     *
     * @param  \Closure|\Illuminate\Database\Query\Builder|string $query
     * @return array
     */
    protected function createSub($query)
    {
        // If the given query is a Closure, we will execute it while passing in a new
        // query instance to the Closure. This will give the developer a chance to
        // format and work with the query before we cast it to a raw SQL string.
        if ($query instanceof Closure) {
            $callback = $query;

            $callback($query = $this->forSubQuery());
        }

        return $this->parseSub($query);
    }

    /**
     * Parse the subquery into SQL and bindings.
     *
     * @param  mixed  $query
     * @return array
     */
    protected function parseSub($query)
    {
        if ($query instanceof self || $query instanceof EloquentBuilder) {
            return [$query->toSql(), $query->getBindings()];
        } elseif (is_string($query)) {
            return [$query, []];
        } else {
            throw new InvalidArgumentException;
        }
    }

    /**
     * Add a new select column to the query.
     *
     * @param  array|mixed  $column
     * @return $this
     */
    public function addSelect($column)
    {
        $column = is_array($column) ? $column : func_get_args();

        $this->columns = array_merge((array) $this->columns, $column);

        return $this;
    }

    /**
     * Force the query to only return distinct results.
     *
     * @return $this
     */
    public function distinct()
    {
        $this->distinct = true;

        return $this;
    }

    /**
     * Set the table which the query is targeting.
     *
     * @param  string  $table
     * @return $this
     */
    public function from($table)
    {
        $this->from = $table;

        return $this;
    }

    /**
     * Add a join clause to the query.
     *
     * @param  string  $table
     * @param  \Closure|string  $first
     * @param  string|null  $operator
     * @param  string|null  $second
     * @param  string  $type
     * @param  bool    $where
     * @return $this
     */
    public function join($table, $first, $operator = null, $second = null, $type = 'inner', $where = false)
    {
        $join = new JoinClause($this, $type, $table);

        // If the first "column" of the join is really a Closure instance the developer
        // is trying to build a join with a complex "on" clause containing more than
        // one condition, so we'll add the join and call a Closure with the query.
        if ($first instanceof Closure) {
            call_user_func($first, $join);

            $this->joins[] = $join;

            $this->addBinding($join->getBindings(), 'join');
        }

        // If the column is simply a string, we can assume the join simply has a basic
        // "on" clause with a single condition. So we will just build the join with
        // this simple join clauses attached to it. There is not a join callback.
        else {
            $method = $where ? 'where' : 'on';

            $this->joins[] = $join->$method($first, $operator, $second);

            $this->addBinding($join->getBindings(), 'join');
        }

        return $this;
    }

    /**
     * Add a "join where" clause to the query.
     *
     * @param  string  $table
     * @param  \Closure|string  $first
     * @param  string  $operator
     * @param  string  $second
     * @param  string  $type
     * @return \Illuminate\Database\Query\Builder|static
     */
    public function joinWhere($table, $first, $operator, $second, $type = 'inner')
    {
        return $this->join($table, $first, $operator, $second, $type, true);
    }

    /**
     * Add a subquery join clause to the query.
     *
     * @param  \Closure|\Illuminate\Database\Query\Builder|string $query
     * @param  string  $as
     * @param  \Closure|string  $first
     * @param  string|null  $operator
     * @param  string|null  $second
     * @param  string  $type
     * @param  bool    $where
     * @return \Illuminate\Database\Query\Builder|static
     *
     * @throws \InvalidArgumentException
     */
    public function joinSub($query, $as, $first, $operator = null, $second = null, $type = 'inner', $where = false)
    {
        [$query, $bindings] = $this->createSub($query);

        $expression = '('.$query.') as '.$this->grammar->wrap($as);

        $this->addBinding($bindings, 'join');

        return $this->join(new Expression($expression), $first, $operator, $second, $type, $where);
    }

    /**
     * Add a left join to the query.
     *
     * @param  string  $table
     * @param  \Closure|string  $first
     * @param  string|null  $operator
     * @param  string|null  $second
     * @return \Illuminate\Database\Query\Builder|static
     */
    public function leftJoin($table, $first, $operator = null, $second = null)
    {
        return $this->join($table, $first, $operator, $second, 'left');
    }

    /**
     * Add a "join where" clause to the query.
     *
     * @param  string  $table
     * @param  string  $first
     * @param  string  $operator
     * @param  string  $second
     * @return \Illuminate\Database\Query\Builder|static
     */
    public function leftJoinWhere($table, $first, $operator, $second)
    {
        return $this->joinWhere($table, $first, $operator, $second, 'left');
    }

    /**
     * Add a subquery left join to the query.
     *
     * @param  \Closure|\Illuminate\Database\Query\Builder|string $query
     * @param  string  $as
     * @param  string  $first
     * @param  string|null  $operator
     * @param  string|null  $second
     * @return \Illuminate\Database\Query\Builder|static
     */
    public function leftJoinSub($query, $as, $first, $operator = null, $second = null)
    {
        return $this->joinSub($query, $as, $first, $operator, $second, 'left');
    }

    /**
     * Add a right join to the query.
     *
     * @param  string  $table
     * @param  \Closure|string  $first
     * @param  string|null  $operator
     * @param  string|null  $second
     * @return \Illuminate\Database\Query\Builder|static
     */
    public function rightJoin($table, $first, $operator = null, $second = null)
    {
        return $this->join($table, $first, $operator, $second, 'right');
    }

    /**
     * Add a "right join where" clause to the query.
     *
     * @param  string  $table
     * @param  string  $first
     * @param  string  $operator
     * @param  string  $second
     * @return \Illuminate\Database\Query\Builder|static
     */
    public function rightJoinWhere($table, $first, $operator, $second)
    {
        return $this->joinWhere($table, $first, $operator, $second, 'right');
    }

    /**
     * Add a subquery right join to the query.
     *
     * @param  \Closure|\Illuminate\Database\Query\Builder|string $query
     * @param  string  $as
     * @param  string  $first
     * @param  string|null  $operator
     * @param  string|null  $second
     * @return \Illuminate\Database\Query\Builder|static
     */
    public function rightJoinSub($query, $as, $first, $operator = null, $second = null)
    {
        return $this->joinSub($query, $as, $first, $operator, $second, 'right');
    }

    /**
     * Add a "cross join" clause to the query.
     *
     * @param  string  $table
     * @param  \Closure|string|null  $first
     * @param  string|null  $operator
     * @param  string|null  $second
     * @return \Illuminate\Database\Query\Builder|static
     */
    public function crossJoin($table, $first = null, $operator = null, $second = null)
    {
        if ($first) {
            return $this->join($table, $first, $operator, $second, 'cross');
        }

        $this->joins[] = new JoinClause($this, 'cross', $table);

        return $this;
    }

    /**
     * Merge an array of where clauses and bindings.
     *
     * @param  array  $wheres
     * @param  array  $bindings
     * @return void
     */
    public function mergeWheres($wheres, $bindings)
    {
        $this->wheres = array_merge($this->wheres, (array) $wheres);

        $this->bindings['where'] = array_values(
            array_merge($this->bindings['where'], (array) $bindings)
        );
    }

    /**
     * Add a basic where clause to the query.
     *
     * @param  string|array|\Closure  $column
     * @param  mixed   $operator
     * @param  mixed   $value
     * @param  string  $boolean
     * @return $this
     */
    public function where($column, $operator = null, $value = null, $boolean = 'and')
    {
        // If the column is an array, we will assume it is an array of key-value pairs
        // and can add them each as a where clause. We will maintain the boolean we
        // received when the method was called and pass it into the nested where.
        if (is_array($column)) {
            return $this->addArrayOfWheres($column, $boolean);
        }

        // Here we will make some assumptions about the operator. If only 2 values are
        // passed to the method, we will assume that the operator is an equals sign
        // and keep going. Otherwise, we'll require the operator to be passed in.
        [$value, $operator] = $this->prepareValueAndOperator(
            $value, $operator, func_num_args() === 2
        );

        // If the columns is actually a Closure instance, we will assume the developer
        // wants to begin a nested where statement which is wrapped in parenthesis.
        // We'll add that Closure to the query then return back out immediately.
        if ($column instanceof Closure) {
            return $this->whereNested($column, $boolean);
        }

        // If the given operator is not found in the list of valid operators we will
        // assume that the developer is just short-cutting the '=' operators and
        // we will set the operators to '=' and set the values appropriately.
        if ($this->invalidOperator($operator)) {
            [$value, $operator] = [$operator, '='];
        }

        // If the value is a Closure, it means the developer is performing an entire
        // sub-select within the query and we will need to compile the sub-select
        // within the where clause to get the appropriate query record results.
        if ($value instanceof Closure) {
            return $this->whereSub($column, $operator, $value, $boolean);
        }

        // If the value is "null", we will just assume the developer wants to add a
        // where null clause to the query. So, we will allow a short-cut here to
        // that method for convenience so the developer doesn't have to check.
        if (is_null($value)) {
            return $this->whereNull($column, $boolean, $operator !== '=');
        }

        // If the column is making a JSON reference we'll check to see if the value
        // is a boolean. If it is, we'll add the raw boolean string as an actual
        // value to the query to ensure this is properly handled by the query.
        if (Str::contains($column, '->') && is_bool($value)) {
            $value = new Expression($value ? 'true' : 'false');
        }

        // Now that we are working with just a simple query we can put the elements
        // in our array and add the query binding to our array of bindings that
        // will be bound to each SQL statements when it is finally executed.
        $type = 'Basic';

        $this->wheres[] = compact(
            'type', 'column', 'operator', 'value', 'boolean'
        );

        if (! $value instanceof Expression) {
            $this->addBinding($value, 'where');
        }

        return $this;
    }

    /**
     * Add an array of where clauses to the query.
     *
     * @param  array  $column
     * @param  string  $boolean
     * @param  string  $method
     * @return $this
     */
    protected function addArrayOfWheres($column, $boolean, $method = 'where')
    {
        return $this->whereNested(function ($query) use ($column, $method, $boolean) {
            foreach ($column as $key => $value) {
                if (is_numeric($key) && is_array($value)) {
                    $query->{$method}(...array_values($value));
                } else {
                    $query->$method($key, '=', $value, $boolean);
                }
            }
        }, $boolean);
    }

    /**
     * Prepare the value and operator for a where clause.
     *
     * @param  string  $value
     * @param  string  $operator
     * @param  bool  $useDefault
     * @return array
     *
     * @throws \InvalidArgumentException
     */
    public function prepareValueAndOperator($value, $operator, $useDefault = false)
    {
        if ($useDefault) {
            return [$operator, '='];
        } elseif ($this->invalidOperatorAndValue($operator, $value)) {
            throw new InvalidArgumentException('Illegal operator and value combination.');
        }

        return [$value, $operator];
    }

    /**
     * Determine if the given operator and value combination is legal.
     *
     * Prevents using Null values with invalid operators.
     *
     * @param  string  $operator
     * @param  mixed  $value
     * @return bool
     */
    protected function invalidOperatorAndValue($operator, $value)
    {
        return is_null($value) && in_array($operator, $this->operators) &&
             ! in_array($operator, ['=', '<>', '!=']);
    }

    /**
     * Determine if the given operator is supported.
     *
     * @param  string  $operator
     * @return bool
     */
    protected function invalidOperator($operator)
    {
        return ! in_array(strtolower($operator), $this->operators, true) &&
               ! in_array(strtolower($operator), $this->grammar->getOperators(), true);
    }

    /**
     * Add an "or where" clause to the query.
     *
     * @param  string|array|\Closure  $column
     * @param  mixed  $operator
     * @param  mixed  $value
     * @return \Illuminate\Database\Query\Builder|static
     */
    public function orWhere($column, $operator = null, $value = null)
    {
        [$value, $operator] = $this->prepareValueAndOperator(
            $value, $operator, func_num_args() === 2
        );

        return $this->where($column, $operator, $value, 'or');
    }

    /**
     * Add a "where" clause comparing two columns to the query.
     *
     * @param  string|array  $first
     * @param  string|null  $operator
     * @param  string|null  $second
     * @param  string|null  $boolean
     * @return \Illuminate\Database\Query\Builder|static
     */
    public function whereColumn($first, $operator = null, $second = null, $boolean = 'and')
    {
        // If the column is an array, we will assume it is an array of key-value pairs
        // and can add them each as a where clause. We will maintain the boolean we
        // received when the method was called and pass it into the nested where.
        if (is_array($first)) {
            return $this->addArrayOfWheres($first, $boolean, 'whereColumn');
        }

        // If the given operator is not found in the list of valid operators we will
        // assume that the developer is just short-cutting the '=' operators and
        // we will set the operators to '=' and set the values appropriately.
        if ($this->invalidOperator($operator)) {
            [$second, $operator] = [$operator, '='];
        }

        // Finally, we will add this where clause into this array of clauses that we
        // are building for the query. All of them will be compiled via a grammar
        // once the query is about to be executed and run against the database.
        $type = 'Column';

        $this->wheres[] = compact(
            'type', 'first', 'operator', 'second', 'boolean'
        );

        return $this;
    }

    /**
     * Add an "or where" clause comparing two columns to the query.
     *
     * @param  string|array  $first
     * @param  string|null  $operator
     * @param  string|null  $second
     * @return \Illuminate\Database\Query\Builder|static
     */
    public function orWhereColumn($first, $operator = null, $second = null)
    {
        return $this->whereColumn($first, $operator, $second, 'or');
    }

    /**
     * Add a raw where clause to the query.
     *
     * @param  string  $sql
     * @param  mixed   $bindings
     * @param  string  $boolean
     * @return $this
     */
    public function whereRaw($sql, $bindings = [], $boolean = 'and')
    {
        $this->wheres[] = ['type' => 'raw', 'sql' => $sql, 'boolean' => $boolean];

        $this->addBinding((array) $bindings, 'where');

        return $this;
    }

    /**
     * Add a raw or where clause to the query.
     *
     * @param  string  $sql
     * @param  mixed   $bindings
     * @return \Illuminate\Database\Query\Builder|static
     */
    public function orWhereRaw($sql, $bindings = [])
    {
        return $this->whereRaw($sql, $bindings, 'or');
    }

    /**
     * Add a "where in" clause to the query.
     *
     * @param  string  $column
     * @param  mixed   $values
     * @param  string  $boolean
     * @param  bool    $not
     * @return $this
     */
    public function whereIn($column, $values, $boolean = 'and', $not = false)
    {
        $type = $not ? 'NotIn' : 'In';

        // If the value is a query builder instance we will assume the developer wants to
        // look for any values that exists within this given query. So we will add the
        // query accordingly so that this query is properly executed when it is run.
        if ($values instanceof self ||
            $values instanceof EloquentBuilder ||
            $values instanceof Closure) {
            [$query, $bindings] = $this->createSub($values);

            $values = [new Expression($query)];

            $this->addBinding($bindings, 'where');
        }

        // Next, if the value is Arrayable we need to cast it to its raw array form so we
        // have the underlying array value instead of an Arrayable object which is not
        // able to be added as a binding, etc. We will then add to the wheres array.
        if ($values instanceof Arrayable) {
            $values = $values->toArray();
        }

        $this->wheres[] = compact('type', 'column', 'values', 'boolean');

        // Finally we'll add a binding for each values unless that value is an expression
        // in which case we will just skip over it since it will be the query as a raw
        // string and not as a parameterized place-holder to be replaced by the PDO.
        $this->addBinding($this->cleanBindings($values), 'where');

        return $this;
    }

    /**
     * Add an "or where in" clause to the query.
     *
     * @param  string  $column
     * @param  mixed   $values
     * @return \Illuminate\Database\Query\Builder|static
     */
    public function orWhereIn($column, $values)
    {
        return $this->whereIn($column, $values, 'or');
    }

    /**
     * Add a "where not in" clause to the query.
     *
     * @param  string  $column
     * @param  mixed   $values
     * @param  string  $boolean
     * @return \Illuminate\Database\Query\Builder|static
     */
    public function whereNotIn($column, $values, $boolean = 'and')
    {
        return $this->whereIn($column, $values, $boolean, true);
    }

    /**
     * Add an "or where not in" clause to the query.
     *
     * @param  string  $column
     * @param  mixed   $values
     * @return \Illuminate\Database\Query\Builder|static
     */
    public function orWhereNotIn($column, $values)
    {
        return $this->whereNotIn($column, $values, 'or');
    }

    /**
<<<<<<< HEAD
=======
     * Add a where in with a sub-select to the query.
     *
     * @param  string   $column
     * @param  \Closure $callback
     * @param  string   $boolean
     * @param  bool     $not
     * @return $this
     */
    protected function whereInSub($column, Closure $callback, $boolean, $not)
    {
        $type = $not ? 'NotInSub' : 'InSub';

        // To create the exists sub-select, we will actually create a query and call the
        // provided callback with the query so the developer may set any of the query
        // conditions they want for the in clause, then we'll put it in this array.
        call_user_func($callback, $query = $this->forSubQuery());

        $this->wheres[] = compact('type', 'column', 'query', 'boolean');

        $this->addBinding($query->getBindings(), 'where');

        return $this;
    }

    /**
     * Add an external sub-select to the query.
     *
     * @param  string   $column
     * @param  \Illuminate\Database\Query\Builder|static  $query
     * @param  string   $boolean
     * @param  bool     $not
     * @return $this
     */
    protected function whereInExistingQuery($column, $query, $boolean, $not)
    {
        $type = $not ? 'NotInSub' : 'InSub';

        $this->wheres[] = compact('type', 'column', 'query', 'boolean');

        $this->addBinding($query->getBindings(), 'where');

        return $this;
    }

    /**
     * Add a "where in raw" clause to the query.
     *
     * @param  string  $column
     * @param  array   $values
     * @param  string  $boolean
     * @param  bool    $not
     * @return $this
     */
    public function whereInRaw($column, array $values, $boolean = 'and', $not = false)
    {
        $type = $not ? 'NotInRaw' : 'InRaw';

        if ($values instanceof Arrayable) {
            $values = $values->toArray();
        }

        $values = array_map('intval', $values);

        $this->wheres[] = compact('type', 'column', 'values', 'boolean');

        return $this;
    }

    /**
>>>>>>> 831e4eb8
     * Add a "where null" clause to the query.
     *
     * @param  string  $column
     * @param  string  $boolean
     * @param  bool    $not
     * @return $this
     */
    public function whereNull($column, $boolean = 'and', $not = false)
    {
        $type = $not ? 'NotNull' : 'Null';

        $this->wheres[] = compact('type', 'column', 'boolean');

        return $this;
    }

    /**
     * Add an "or where null" clause to the query.
     *
     * @param  string  $column
     * @return \Illuminate\Database\Query\Builder|static
     */
    public function orWhereNull($column)
    {
        return $this->whereNull($column, 'or');
    }

    /**
     * Add a "where not null" clause to the query.
     *
     * @param  string  $column
     * @param  string  $boolean
     * @return \Illuminate\Database\Query\Builder|static
     */
    public function whereNotNull($column, $boolean = 'and')
    {
        return $this->whereNull($column, $boolean, true);
    }

    /**
     * Add a where between statement to the query.
     *
     * @param  string  $column
     * @param  array   $values
     * @param  string  $boolean
     * @param  bool  $not
     * @return $this
     */
    public function whereBetween($column, array $values, $boolean = 'and', $not = false)
    {
        $type = 'between';

        $this->wheres[] = compact('type', 'column', 'values', 'boolean', 'not');

        $this->addBinding($this->cleanBindings($values), 'where');

        return $this;
    }

    /**
     * Add an or where between statement to the query.
     *
     * @param  string  $column
     * @param  array   $values
     * @return \Illuminate\Database\Query\Builder|static
     */
    public function orWhereBetween($column, array $values)
    {
        return $this->whereBetween($column, $values, 'or');
    }

    /**
     * Add a where not between statement to the query.
     *
     * @param  string  $column
     * @param  array   $values
     * @param  string  $boolean
     * @return \Illuminate\Database\Query\Builder|static
     */
    public function whereNotBetween($column, array $values, $boolean = 'and')
    {
        return $this->whereBetween($column, $values, $boolean, true);
    }

    /**
     * Add an or where not between statement to the query.
     *
     * @param  string  $column
     * @param  array   $values
     * @return \Illuminate\Database\Query\Builder|static
     */
    public function orWhereNotBetween($column, array $values)
    {
        return $this->whereNotBetween($column, $values, 'or');
    }

    /**
     * Add an "or where not null" clause to the query.
     *
     * @param  string  $column
     * @return \Illuminate\Database\Query\Builder|static
     */
    public function orWhereNotNull($column)
    {
        return $this->whereNotNull($column, 'or');
    }

    /**
     * Add a "where date" statement to the query.
     *
     * @param  string  $column
     * @param  string  $operator
     * @param  \DateTimeInterface|string  $value
     * @param  string  $boolean
     * @return \Illuminate\Database\Query\Builder|static
     */
    public function whereDate($column, $operator, $value = null, $boolean = 'and')
    {
        [$value, $operator] = $this->prepareValueAndOperator(
            $value, $operator, func_num_args() === 2
        );

        if ($value instanceof DateTimeInterface) {
            $value = $value->format('Y-m-d');
        }

        return $this->addDateBasedWhere('Date', $column, $operator, $value, $boolean);
    }

    /**
     * Add an "or where date" statement to the query.
     *
     * @param  string  $column
     * @param  string  $operator
     * @param  \DateTimeInterface|string  $value
     * @return \Illuminate\Database\Query\Builder|static
     */
    public function orWhereDate($column, $operator, $value = null)
    {
        [$value, $operator] = $this->prepareValueAndOperator(
            $value, $operator, func_num_args() === 2
        );

        return $this->whereDate($column, $operator, $value, 'or');
    }

    /**
     * Add a "where time" statement to the query.
     *
     * @param  string  $column
     * @param  string   $operator
     * @param  \DateTimeInterface|string  $value
     * @param  string   $boolean
     * @return \Illuminate\Database\Query\Builder|static
     */
    public function whereTime($column, $operator, $value = null, $boolean = 'and')
    {
        [$value, $operator] = $this->prepareValueAndOperator(
            $value, $operator, func_num_args() === 2
        );

        if ($value instanceof DateTimeInterface) {
            $value = $value->format('H:i:s');
        }

        return $this->addDateBasedWhere('Time', $column, $operator, $value, $boolean);
    }

    /**
     * Add an "or where time" statement to the query.
     *
     * @param  string  $column
     * @param  string   $operator
     * @param  \DateTimeInterface|string  $value
     * @return \Illuminate\Database\Query\Builder|static
     */
    public function orWhereTime($column, $operator, $value = null)
    {
        [$value, $operator] = $this->prepareValueAndOperator(
            $value, $operator, func_num_args() === 2
        );

        return $this->whereTime($column, $operator, $value, 'or');
    }

    /**
     * Add a "where day" statement to the query.
     *
     * @param  string  $column
     * @param  string  $operator
     * @param  \DateTimeInterface|string  $value
     * @param  string  $boolean
     * @return \Illuminate\Database\Query\Builder|static
     */
    public function whereDay($column, $operator, $value = null, $boolean = 'and')
    {
        [$value, $operator] = $this->prepareValueAndOperator(
            $value, $operator, func_num_args() === 2
        );

        if ($value instanceof DateTimeInterface) {
            $value = $value->format('d');
        }

        return $this->addDateBasedWhere('Day', $column, $operator, $value, $boolean);
    }

    /**
     * Add an "or where day" statement to the query.
     *
     * @param  string  $column
     * @param  string  $operator
     * @param  \DateTimeInterface|string  $value
     * @return \Illuminate\Database\Query\Builder|static
     */
    public function orWhereDay($column, $operator, $value = null)
    {
        [$value, $operator] = $this->prepareValueAndOperator(
            $value, $operator, func_num_args() === 2
        );

        return $this->addDateBasedWhere('Day', $column, $operator, $value, 'or');
    }

    /**
     * Add a "where month" statement to the query.
     *
     * @param  string  $column
     * @param  string  $operator
     * @param  \DateTimeInterface|string  $value
     * @param  string  $boolean
     * @return \Illuminate\Database\Query\Builder|static
     */
    public function whereMonth($column, $operator, $value = null, $boolean = 'and')
    {
        [$value, $operator] = $this->prepareValueAndOperator(
            $value, $operator, func_num_args() === 2
        );

        if ($value instanceof DateTimeInterface) {
            $value = $value->format('m');
        }

        return $this->addDateBasedWhere('Month', $column, $operator, $value, $boolean);
    }

    /**
     * Add an "or where month" statement to the query.
     *
     * @param  string  $column
     * @param  string  $operator
     * @param  \DateTimeInterface|string  $value
     * @return \Illuminate\Database\Query\Builder|static
     */
    public function orWhereMonth($column, $operator, $value = null)
    {
        [$value, $operator] = $this->prepareValueAndOperator(
            $value, $operator, func_num_args() === 2
        );

        return $this->addDateBasedWhere('Month', $column, $operator, $value, 'or');
    }

    /**
     * Add a "where year" statement to the query.
     *
     * @param  string  $column
     * @param  string  $operator
     * @param  \DateTimeInterface|string|int  $value
     * @param  string  $boolean
     * @return \Illuminate\Database\Query\Builder|static
     */
    public function whereYear($column, $operator, $value = null, $boolean = 'and')
    {
        [$value, $operator] = $this->prepareValueAndOperator(
            $value, $operator, func_num_args() === 2
        );

        if ($value instanceof DateTimeInterface) {
            $value = $value->format('Y');
        }

        return $this->addDateBasedWhere('Year', $column, $operator, $value, $boolean);
    }

    /**
     * Add an "or where year" statement to the query.
     *
     * @param  string  $column
     * @param  string  $operator
     * @param  \DateTimeInterface|string|int  $value
     * @return \Illuminate\Database\Query\Builder|static
     */
    public function orWhereYear($column, $operator, $value = null)
    {
        [$value, $operator] = $this->prepareValueAndOperator(
            $value, $operator, func_num_args() === 2
        );

        return $this->addDateBasedWhere('Year', $column, $operator, $value, 'or');
    }

    /**
     * Add a date based (year, month, day, time) statement to the query.
     *
     * @param  string  $type
     * @param  string  $column
     * @param  string  $operator
     * @param  mixed  $value
     * @param  string  $boolean
     * @return $this
     */
    protected function addDateBasedWhere($type, $column, $operator, $value, $boolean = 'and')
    {
        $this->wheres[] = compact('column', 'type', 'boolean', 'operator', 'value');

        if (! $value instanceof Expression) {
            $this->addBinding($value, 'where');
        }

        return $this;
    }

    /**
     * Add a nested where statement to the query.
     *
     * @param  \Closure $callback
     * @param  string   $boolean
     * @return \Illuminate\Database\Query\Builder|static
     */
    public function whereNested(Closure $callback, $boolean = 'and')
    {
        call_user_func($callback, $query = $this->forNestedWhere());

        return $this->addNestedWhereQuery($query, $boolean);
    }

    /**
     * Create a new query instance for nested where condition.
     *
     * @return \Illuminate\Database\Query\Builder
     */
    public function forNestedWhere()
    {
        return $this->newQuery()->from($this->from);
    }

    /**
     * Add another query builder as a nested where to the query builder.
     *
     * @param  \Illuminate\Database\Query\Builder|static $query
     * @param  string  $boolean
     * @return $this
     */
    public function addNestedWhereQuery($query, $boolean = 'and')
    {
        if (count($query->wheres)) {
            $type = 'Nested';

            $this->wheres[] = compact('type', 'query', 'boolean');

            $this->addBinding($query->getRawBindings()['where'], 'where');
        }

        return $this;
    }

    /**
     * Add a full sub-select to the query.
     *
     * @param  string   $column
     * @param  string   $operator
     * @param  \Closure $callback
     * @param  string   $boolean
     * @return $this
     */
    protected function whereSub($column, $operator, Closure $callback, $boolean)
    {
        $type = 'Sub';

        // Once we have the query instance we can simply execute it so it can add all
        // of the sub-select's conditions to itself, and then we can cache it off
        // in the array of where clauses for the "main" parent query instance.
        call_user_func($callback, $query = $this->forSubQuery());

        $this->wheres[] = compact(
            'type', 'column', 'operator', 'query', 'boolean'
        );

        $this->addBinding($query->getBindings(), 'where');

        return $this;
    }

    /**
     * Add an exists clause to the query.
     *
     * @param  \Closure $callback
     * @param  string   $boolean
     * @param  bool     $not
     * @return $this
     */
    public function whereExists(Closure $callback, $boolean = 'and', $not = false)
    {
        $query = $this->forSubQuery();

        // Similar to the sub-select clause, we will create a new query instance so
        // the developer may cleanly specify the entire exists query and we will
        // compile the whole thing in the grammar and insert it into the SQL.
        call_user_func($callback, $query);

        return $this->addWhereExistsQuery($query, $boolean, $not);
    }

    /**
     * Add an or exists clause to the query.
     *
     * @param  \Closure $callback
     * @param  bool     $not
     * @return \Illuminate\Database\Query\Builder|static
     */
    public function orWhereExists(Closure $callback, $not = false)
    {
        return $this->whereExists($callback, 'or', $not);
    }

    /**
     * Add a where not exists clause to the query.
     *
     * @param  \Closure $callback
     * @param  string   $boolean
     * @return \Illuminate\Database\Query\Builder|static
     */
    public function whereNotExists(Closure $callback, $boolean = 'and')
    {
        return $this->whereExists($callback, $boolean, true);
    }

    /**
     * Add a where not exists clause to the query.
     *
     * @param  \Closure  $callback
     * @return \Illuminate\Database\Query\Builder|static
     */
    public function orWhereNotExists(Closure $callback)
    {
        return $this->orWhereExists($callback, true);
    }

    /**
     * Add an exists clause to the query.
     *
     * @param  \Illuminate\Database\Query\Builder $query
     * @param  string  $boolean
     * @param  bool  $not
     * @return $this
     */
    public function addWhereExistsQuery(self $query, $boolean = 'and', $not = false)
    {
        $type = $not ? 'NotExists' : 'Exists';

        $this->wheres[] = compact('type', 'query', 'boolean');

        $this->addBinding($query->getBindings(), 'where');

        return $this;
    }

    /**
     * Adds a where condition using row values.
     *
     * @param  array   $columns
     * @param  string  $operator
     * @param  array   $values
     * @param  string  $boolean
     * @return $this
     */
    public function whereRowValues($columns, $operator, $values, $boolean = 'and')
    {
        if (count($columns) !== count($values)) {
            throw new InvalidArgumentException('The number of columns must match the number of values');
        }

        $type = 'RowValues';

        $this->wheres[] = compact('type', 'columns', 'operator', 'values', 'boolean');

        $this->addBinding($this->cleanBindings($values));

        return $this;
    }

    /**
     * Adds a or where condition using row values.
     *
     * @param  array   $columns
     * @param  string  $operator
     * @param  array   $values
     * @return $this
     */
    public function orWhereRowValues($columns, $operator, $values)
    {
        return $this->whereRowValues($columns, $operator, $values, 'or');
    }

    /**
     * Add a "where JSON contains" clause to the query.
     *
     * @param  string  $column
     * @param  mixed  $value
     * @param  string  $boolean
     * @param  bool  $not
     * @return $this
     */
    public function whereJsonContains($column, $value, $boolean = 'and', $not = false)
    {
        $type = 'JsonContains';

        $this->wheres[] = compact('type', 'column', 'value', 'boolean', 'not');

        if (! $value instanceof Expression) {
            $this->addBinding($this->grammar->prepareBindingForJsonContains($value));
        }

        return $this;
    }

    /**
     * Add a "or where JSON contains" clause to the query.
     *
     * @param  string  $column
     * @param  mixed  $value
     * @return $this
     */
    public function orWhereJsonContains($column, $value)
    {
        return $this->whereJsonContains($column, $value, 'or');
    }

    /**
     * Add a "where JSON not contains" clause to the query.
     *
     * @param  string  $column
     * @param  mixed  $value
     * @param  string  $boolean
     * @return $this
     */
    public function whereJsonDoesntContain($column, $value, $boolean = 'and')
    {
        return $this->whereJsonContains($column, $value, $boolean, true);
    }

    /**
     * Add a "or where JSON not contains" clause to the query.
     *
     * @param  string  $column
     * @param  mixed  $value
     * @return $this
     */
    public function orWhereJsonDoesntContain($column, $value)
    {
        return $this->whereJsonDoesntContain($column, $value, 'or');
    }

    /**
     * Add a "where JSON length" clause to the query.
     *
     * @param  string  $column
     * @param  mixed  $operator
     * @param  mixed  $value
     * @param  string  $boolean
     * @return $this
     */
    public function whereJsonLength($column, $operator, $value = null, $boolean = 'and')
    {
        $type = 'JsonLength';

        [$value, $operator] = $this->prepareValueAndOperator(
            $value, $operator, func_num_args() === 2
        );

        $this->wheres[] = compact('type', 'column', 'operator', 'value', 'boolean');

        if (! $value instanceof Expression) {
            $this->addBinding($value);
        }

        return $this;
    }

    /**
     * Add a "or where JSON length" clause to the query.
     *
     * @param  string  $column
     * @param  mixed  $operator
     * @param  mixed  $value
     * @return $this
     */
    public function orWhereJsonLength($column, $operator, $value = null)
    {
        [$value, $operator] = $this->prepareValueAndOperator(
            $value, $operator, func_num_args() === 2
        );

        return $this->whereJsonLength($column, $operator, $value, 'or');
    }

    /**
     * Handles dynamic "where" clauses to the query.
     *
     * @param  string  $method
     * @param  string  $parameters
     * @return $this
     */
    public function dynamicWhere($method, $parameters)
    {
        $finder = substr($method, 5);

        $segments = preg_split(
            '/(And|Or)(?=[A-Z])/', $finder, -1, PREG_SPLIT_DELIM_CAPTURE
        );

        // The connector variable will determine which connector will be used for the
        // query condition. We will change it as we come across new boolean values
        // in the dynamic method strings, which could contain a number of these.
        $connector = 'and';

        $index = 0;

        foreach ($segments as $segment) {
            // If the segment is not a boolean connector, we can assume it is a column's name
            // and we will add it to the query as a new constraint as a where clause, then
            // we can keep iterating through the dynamic method string's segments again.
            if ($segment !== 'And' && $segment !== 'Or') {
                $this->addDynamic($segment, $connector, $parameters, $index);

                $index++;
            }

            // Otherwise, we will store the connector so we know how the next where clause we
            // find in the query should be connected to the previous ones, meaning we will
            // have the proper boolean connector to connect the next where clause found.
            else {
                $connector = $segment;
            }
        }

        return $this;
    }

    /**
     * Add a single dynamic where clause statement to the query.
     *
     * @param  string  $segment
     * @param  string  $connector
     * @param  array   $parameters
     * @param  int     $index
     * @return void
     */
    protected function addDynamic($segment, $connector, $parameters, $index)
    {
        // Once we have parsed out the columns and formatted the boolean operators we
        // are ready to add it to this query as a where clause just like any other
        // clause on the query. Then we'll increment the parameter index values.
        $bool = strtolower($connector);

        $this->where(Str::snake($segment), '=', $parameters[$index], $bool);
    }

    /**
     * Add a "group by" clause to the query.
     *
     * @param  array  ...$groups
     * @return $this
     */
    public function groupBy(...$groups)
    {
        foreach ($groups as $group) {
            $this->groups = array_merge(
                (array) $this->groups,
                Arr::wrap($group)
            );
        }

        return $this;
    }

    /**
     * Add a "having" clause to the query.
     *
     * @param  string  $column
     * @param  string|null  $operator
     * @param  string|null  $value
     * @param  string  $boolean
     * @return $this
     */
    public function having($column, $operator = null, $value = null, $boolean = 'and')
    {
        $type = 'Basic';

        // Here we will make some assumptions about the operator. If only 2 values are
        // passed to the method, we will assume that the operator is an equals sign
        // and keep going. Otherwise, we'll require the operator to be passed in.
        [$value, $operator] = $this->prepareValueAndOperator(
            $value, $operator, func_num_args() === 2
        );

        // If the given operator is not found in the list of valid operators we will
        // assume that the developer is just short-cutting the '=' operators and
        // we will set the operators to '=' and set the values appropriately.
        if ($this->invalidOperator($operator)) {
            [$value, $operator] = [$operator, '='];
        }

        $this->havings[] = compact('type', 'column', 'operator', 'value', 'boolean');

        if (! $value instanceof Expression) {
            $this->addBinding($value, 'having');
        }

        return $this;
    }

    /**
     * Add a "or having" clause to the query.
     *
     * @param  string  $column
     * @param  string|null  $operator
     * @param  string|null  $value
     * @return \Illuminate\Database\Query\Builder|static
     */
    public function orHaving($column, $operator = null, $value = null)
    {
        [$value, $operator] = $this->prepareValueAndOperator(
            $value, $operator, func_num_args() === 2
        );

        return $this->having($column, $operator, $value, 'or');
    }

    /**
     * Add a raw having clause to the query.
     *
     * @param  string  $sql
     * @param  array   $bindings
     * @param  string  $boolean
     * @return $this
     */
    public function havingRaw($sql, array $bindings = [], $boolean = 'and')
    {
        $type = 'Raw';

        $this->havings[] = compact('type', 'sql', 'boolean');

        $this->addBinding($bindings, 'having');

        return $this;
    }

    /**
     * Add a raw or having clause to the query.
     *
     * @param  string  $sql
     * @param  array   $bindings
     * @return \Illuminate\Database\Query\Builder|static
     */
    public function orHavingRaw($sql, array $bindings = [])
    {
        return $this->havingRaw($sql, $bindings, 'or');
    }

    /**
     * Add an "order by" clause to the query.
     *
     * @param  string  $column
     * @param  string  $direction
     * @return $this
     */
    public function orderBy($column, $direction = 'asc')
    {
        $this->{$this->unions ? 'unionOrders' : 'orders'}[] = [
            'column' => $column,
            'direction' => strtolower($direction) === 'asc' ? 'asc' : 'desc',
        ];

        return $this;
    }

    /**
     * Add a descending "order by" clause to the query.
     *
     * @param  string  $column
     * @return $this
     */
    public function orderByDesc($column)
    {
        return $this->orderBy($column, 'desc');
    }

    /**
     * Add an "order by" clause for a timestamp to the query.
     *
     * @param  string  $column
     * @return \Illuminate\Database\Query\Builder|static
     */
    public function latest($column = 'created_at')
    {
        return $this->orderBy($column, 'desc');
    }

    /**
     * Add an "order by" clause for a timestamp to the query.
     *
     * @param  string  $column
     * @return \Illuminate\Database\Query\Builder|static
     */
    public function oldest($column = 'created_at')
    {
        return $this->orderBy($column, 'asc');
    }

    /**
     * Put the query's results in random order.
     *
     * @param  string  $seed
     * @return $this
     */
    public function inRandomOrder($seed = '')
    {
        return $this->orderByRaw($this->grammar->compileRandom($seed));
    }

    /**
     * Add a raw "order by" clause to the query.
     *
     * @param  string  $sql
     * @param  array  $bindings
     * @return $this
     */
    public function orderByRaw($sql, $bindings = [])
    {
        $type = 'Raw';

        $this->{$this->unions ? 'unionOrders' : 'orders'}[] = compact('type', 'sql');

        $this->addBinding($bindings, 'order');

        return $this;
    }

    /**
     * Alias to set the "offset" value of the query.
     *
     * @param  int  $value
     * @return \Illuminate\Database\Query\Builder|static
     */
    public function skip($value)
    {
        return $this->offset($value);
    }

    /**
     * Set the "offset" value of the query.
     *
     * @param  int  $value
     * @return $this
     */
    public function offset($value)
    {
        $property = $this->unions ? 'unionOffset' : 'offset';

        $this->$property = max(0, $value);

        return $this;
    }

    /**
     * Alias to set the "limit" value of the query.
     *
     * @param  int  $value
     * @return \Illuminate\Database\Query\Builder|static
     */
    public function take($value)
    {
        return $this->limit($value);
    }

    /**
     * Set the "limit" value of the query.
     *
     * @param  int  $value
     * @return $this
     */
    public function limit($value)
    {
        $property = $this->unions ? 'unionLimit' : 'limit';

        if ($value >= 0) {
            $this->$property = $value;
        }

        return $this;
    }

    /**
     * Set the limit and offset for a given page.
     *
     * @param  int  $page
     * @param  int  $perPage
     * @return \Illuminate\Database\Query\Builder|static
     */
    public function forPage($page, $perPage = 15)
    {
        return $this->skip(($page - 1) * $perPage)->take($perPage);
    }

    /**
     * Constrain the query to the next "page" of results after a given ID.
     *
     * @param  int  $perPage
     * @param  int|null  $lastId
     * @param  string  $column
     * @return \Illuminate\Database\Query\Builder|static
     */
    public function forPageAfterId($perPage = 15, $lastId = 0, $column = 'id')
    {
        $this->orders = $this->removeExistingOrdersFor($column);

        if (! is_null($lastId)) {
            $this->where($column, '>', $lastId);
        }

        return $this->orderBy($column, 'asc')
                    ->take($perPage);
    }

    /**
     * Get an array with all orders with a given column removed.
     *
     * @param  string  $column
     * @return array
     */
    protected function removeExistingOrdersFor($column)
    {
        return Collection::make($this->orders)
                    ->reject(function ($order) use ($column) {
                        return isset($order['column'])
                               ? $order['column'] === $column : false;
                    })->values()->all();
    }

    /**
     * Add a union statement to the query.
     *
     * @param  \Illuminate\Database\Query\Builder|\Closure  $query
     * @param  bool  $all
     * @return \Illuminate\Database\Query\Builder|static
     */
    public function union($query, $all = false)
    {
        if ($query instanceof Closure) {
            call_user_func($query, $query = $this->newQuery());
        }

        $this->unions[] = compact('query', 'all');

        $this->addBinding($query->getBindings(), 'union');

        return $this;
    }

    /**
     * Add a union all statement to the query.
     *
     * @param  \Illuminate\Database\Query\Builder|\Closure  $query
     * @return \Illuminate\Database\Query\Builder|static
     */
    public function unionAll($query)
    {
        return $this->union($query, true);
    }

    /**
     * Lock the selected rows in the table.
     *
     * @param  string|bool  $value
     * @return $this
     */
    public function lock($value = true)
    {
        $this->lock = $value;

        if (! is_null($this->lock)) {
            $this->useWritePdo();
        }

        return $this;
    }

    /**
     * Lock the selected rows in the table for updating.
     *
     * @return \Illuminate\Database\Query\Builder
     */
    public function lockForUpdate()
    {
        return $this->lock(true);
    }

    /**
     * Share lock the selected rows in the table.
     *
     * @return \Illuminate\Database\Query\Builder
     */
    public function sharedLock()
    {
        return $this->lock(false);
    }

    /**
     * Get the SQL representation of the query.
     *
     * @return string
     */
    public function toSql()
    {
        return $this->grammar->compileSelect($this);
    }

    /**
     * Execute a query for a single record by ID.
     *
     * @param  int    $id
     * @param  array  $columns
     * @return mixed|static
     */
    public function find($id, $columns = ['*'])
    {
        return $this->where('id', '=', $id)->first($columns);
    }

    /**
     * Get a single column's value from the first result of a query.
     *
     * @param  string  $column
     * @return mixed
     */
    public function value($column)
    {
        $result = (array) $this->first([$column]);

        return count($result) > 0 ? reset($result) : null;
    }

    /**
     * Execute the query as a "select" statement.
     *
     * @param  array|string  $columns
     * @return \Illuminate\Support\Collection
     */
    public function get($columns = ['*'])
    {
        return collect($this->onceWithColumns(Arr::wrap($columns), function () {
            return $this->processor->processSelect($this, $this->runSelect());
        }));
    }

    /**
     * Run the query as a "select" statement against the connection.
     *
     * @return array
     */
    protected function runSelect()
    {
        return $this->connection->select(
            $this->toSql(), $this->getBindings(), ! $this->useWritePdo
        );
    }

    /**
     * Paginate the given query into a simple paginator.
     *
     * @param  int  $perPage
     * @param  array  $columns
     * @param  string  $pageName
     * @param  int|null  $page
     * @return \Illuminate\Contracts\Pagination\LengthAwarePaginator
     */
    public function paginate($perPage = 15, $columns = ['*'], $pageName = 'page', $page = null)
    {
        $page = $page ?: Paginator::resolveCurrentPage($pageName);

        $total = $this->getCountForPagination($columns);

        $results = $total ? $this->forPage($page, $perPage)->get($columns) : collect();

        return $this->paginator($results, $total, $perPage, $page, [
            'path' => Paginator::resolveCurrentPath(),
            'pageName' => $pageName,
        ]);
    }

    /**
     * Get a paginator only supporting simple next and previous links.
     *
     * This is more efficient on larger data-sets, etc.
     *
     * @param  int  $perPage
     * @param  array  $columns
     * @param  string  $pageName
     * @param  int|null  $page
     * @return \Illuminate\Contracts\Pagination\Paginator
     */
    public function simplePaginate($perPage = 15, $columns = ['*'], $pageName = 'page', $page = null)
    {
        $page = $page ?: Paginator::resolveCurrentPage($pageName);

        $this->skip(($page - 1) * $perPage)->take($perPage + 1);

        return $this->simplePaginator($this->get($columns), $perPage, $page, [
            'path' => Paginator::resolveCurrentPath(),
            'pageName' => $pageName,
        ]);
    }

    /**
     * Get the count of the total records for the paginator.
     *
     * @param  array  $columns
     * @return int
     */
    public function getCountForPagination($columns = ['*'])
    {
        $results = $this->runPaginationCountQuery($columns);

        // Once we have run the pagination count query, we will get the resulting count and
        // take into account what type of query it was. When there is a group by we will
        // just return the count of the entire results set since that will be correct.
        if (isset($this->groups)) {
            return count($results);
        } elseif (! isset($results[0])) {
            return 0;
        } elseif (is_object($results[0])) {
            return (int) $results[0]->aggregate;
        }

        return (int) array_change_key_case((array) $results[0])['aggregate'];
    }

    /**
     * Run a pagination count query.
     *
     * @param  array  $columns
     * @return array
     */
    protected function runPaginationCountQuery($columns = ['*'])
    {
        return $this->cloneWithout(['columns', 'orders', 'limit', 'offset'])
                    ->cloneWithoutBindings(['select', 'order'])
                    ->setAggregate('count', $this->withoutSelectAliases($columns))
                    ->get()->all();
    }

    /**
     * Remove the column aliases since they will break count queries.
     *
     * @param  array  $columns
     * @return array
     */
    protected function withoutSelectAliases(array $columns)
    {
        return array_map(function ($column) {
            return is_string($column) && ($aliasPosition = stripos($column, ' as ')) !== false
                    ? substr($column, 0, $aliasPosition) : $column;
        }, $columns);
    }

    /**
     * Get a generator for the given query.
     *
     * @return \Generator
     */
    public function cursor()
    {
        if (is_null($this->columns)) {
            $this->columns = ['*'];
        }

        return $this->connection->cursor(
            $this->toSql(), $this->getBindings(), ! $this->useWritePdo
        );
    }

    /**
     * Chunk the results of a query by comparing numeric IDs.
     *
     * @param  int  $count
     * @param  callable  $callback
     * @param  string  $column
     * @param  string|null  $alias
     * @return bool
     */
    public function chunkById($count, callable $callback, $column = 'id', $alias = null)
    {
        $alias = $alias ?: $column;

        $lastId = null;

        do {
            $clone = clone $this;

            // We'll execute the query for the given page and get the results. If there are
            // no results we can just break and return from here. When there are results
            // we will call the callback with the current chunk of these results here.
            $results = $clone->forPageAfterId($count, $lastId, $column)->get();

            $countResults = $results->count();

            if ($countResults == 0) {
                break;
            }

            // On each chunk result set, we will pass them to the callback and then let the
            // developer take care of everything within the callback, which allows us to
            // keep the memory low for spinning through large result sets for working.
            if ($callback($results) === false) {
                return false;
            }

            $lastId = $results->last()->{$alias};

            unset($results);
        } while ($countResults == $count);

        return true;
    }

    /**
     * Throw an exception if the query doesn't have an orderBy clause.
     *
     * @return void
     *
     * @throws \RuntimeException
     */
    protected function enforceOrderBy()
    {
        if (empty($this->orders) && empty($this->unionOrders)) {
            throw new RuntimeException('You must specify an orderBy clause when using this function.');
        }
    }

    /**
     * Get an array with the values of a given column.
     *
     * @param  string  $column
     * @param  string|null  $key
     * @return \Illuminate\Support\Collection
     */
    public function pluck($column, $key = null)
    {
        // First, we will need to select the results of the query accounting for the
        // given columns / key. Once we have the results, we will be able to take
        // the results and get the exact data that was requested for the query.
        $queryResult = $this->onceWithColumns(
            is_null($key) ? [$column] : [$column, $key],
            function () {
                return $this->processor->processSelect(
                    $this, $this->runSelect()
                );
            }
        );

        if (empty($queryResult)) {
            return collect();
        }

        // If the columns are qualified with a table or have an alias, we cannot use
        // those directly in the "pluck" operations since the results from the DB
        // are only keyed by the column itself. We'll strip the table out here.
        $column = $this->stripTableForPluck($column);

        $key = $this->stripTableForPluck($key);

        return is_array($queryResult[0])
                    ? $this->pluckFromArrayColumn($queryResult, $column, $key)
                    : $this->pluckFromObjectColumn($queryResult, $column, $key);
    }

    /**
     * Strip off the table name or alias from a column identifier.
     *
     * @param  string  $column
     * @return string|null
     */
    protected function stripTableForPluck($column)
    {
        return is_null($column) ? $column : last(preg_split('~\.| ~', $column));
    }

    /**
     * Retrieve column values from rows represented as objects.
     *
     * @param  array  $queryResult
     * @param  string $column
     * @param  string $key
     * @return \Illuminate\Support\Collection
     */
    protected function pluckFromObjectColumn($queryResult, $column, $key)
    {
        $results = [];

        if (is_null($key)) {
            foreach ($queryResult as $row) {
                $results[] = $row->$column;
            }
        } else {
            foreach ($queryResult as $row) {
                $results[$row->$key] = $row->$column;
            }
        }

        return collect($results);
    }

    /**
     * Retrieve column values from rows represented as arrays.
     *
     * @param  array  $queryResult
     * @param  string $column
     * @param  string $key
     * @return \Illuminate\Support\Collection
     */
    protected function pluckFromArrayColumn($queryResult, $column, $key)
    {
        $results = [];

        if (is_null($key)) {
            foreach ($queryResult as $row) {
                $results[] = $row[$column];
            }
        } else {
            foreach ($queryResult as $row) {
                $results[$row[$key]] = $row[$column];
            }
        }

        return collect($results);
    }

    /**
     * Concatenate values of a given column as a string.
     *
     * @param  string  $column
     * @param  string  $glue
     * @return string
     */
    public function implode($column, $glue = '')
    {
        return $this->pluck($column)->implode($glue);
    }

    /**
     * Determine if any rows exist for the current query.
     *
     * @return bool
     */
    public function exists()
    {
        $results = $this->connection->select(
            $this->grammar->compileExists($this), $this->getBindings(), ! $this->useWritePdo
        );

        // If the results has rows, we will get the row and see if the exists column is a
        // boolean true. If there is no results for this query we will return false as
        // there are no rows for this query at all and we can return that info here.
        if (isset($results[0])) {
            $results = (array) $results[0];

            return (bool) $results['exists'];
        }

        return false;
    }

    /**
     * Determine if no rows exist for the current query.
     *
     * @return bool
     */
    public function doesntExist()
    {
        return ! $this->exists();
    }

    /**
     * Retrieve the "count" result of the query.
     *
     * @param  string  $columns
     * @return int
     */
    public function count($columns = '*')
    {
        return (int) $this->aggregate(__FUNCTION__, Arr::wrap($columns));
    }

    /**
     * Retrieve the minimum value of a given column.
     *
     * @param  string  $column
     * @return mixed
     */
    public function min($column)
    {
        return $this->aggregate(__FUNCTION__, [$column]);
    }

    /**
     * Retrieve the maximum value of a given column.
     *
     * @param  string  $column
     * @return mixed
     */
    public function max($column)
    {
        return $this->aggregate(__FUNCTION__, [$column]);
    }

    /**
     * Retrieve the sum of the values of a given column.
     *
     * @param  string  $column
     * @return mixed
     */
    public function sum($column)
    {
        $result = $this->aggregate(__FUNCTION__, [$column]);

        return $result ?: 0;
    }

    /**
     * Retrieve the average of the values of a given column.
     *
     * @param  string  $column
     * @return mixed
     */
    public function avg($column)
    {
        return $this->aggregate(__FUNCTION__, [$column]);
    }

    /**
     * Alias for the "avg" method.
     *
     * @param  string  $column
     * @return mixed
     */
    public function average($column)
    {
        return $this->avg($column);
    }

    /**
     * Execute an aggregate function on the database.
     *
     * @param  string  $function
     * @param  array   $columns
     * @return mixed
     */
    public function aggregate($function, $columns = ['*'])
    {
        $results = $this->cloneWithout(['columns'])
                        ->cloneWithoutBindings(['select'])
                        ->setAggregate($function, $columns)
                        ->get($columns);

        if (! $results->isEmpty()) {
            return array_change_key_case((array) $results[0])['aggregate'];
        }
    }

    /**
     * Execute a numeric aggregate function on the database.
     *
     * @param  string  $function
     * @param  array   $columns
     * @return float|int
     */
    public function numericAggregate($function, $columns = ['*'])
    {
        $result = $this->aggregate($function, $columns);

        // If there is no result, we can obviously just return 0 here. Next, we will check
        // if the result is an integer or float. If it is already one of these two data
        // types we can just return the result as-is, otherwise we will convert this.
        if (! $result) {
            return 0;
        }

        if (is_int($result) || is_float($result)) {
            return $result;
        }

        // If the result doesn't contain a decimal place, we will assume it is an int then
        // cast it to one. When it does we will cast it to a float since it needs to be
        // cast to the expected data type for the developers out of pure convenience.
        return strpos((string) $result, '.') === false
                ? (int) $result : (float) $result;
    }

    /**
     * Set the aggregate property without running the query.
     *
     * @param  string  $function
     * @param  array  $columns
     * @return $this
     */
    protected function setAggregate($function, $columns)
    {
        $this->aggregate = compact('function', 'columns');

        if (empty($this->groups)) {
            $this->orders = null;

            $this->bindings['order'] = [];
        }

        return $this;
    }

    /**
     * Execute the given callback while selecting the given columns.
     *
     * After running the callback, the columns are reset to the original value.
     *
     * @param  array  $columns
     * @param  callable  $callback
     * @return mixed
     */
    protected function onceWithColumns($columns, $callback)
    {
        $original = $this->columns;

        if (is_null($original)) {
            $this->columns = $columns;
        }

        $result = $callback();

        $this->columns = $original;

        return $result;
    }

    /**
     * Insert a new record into the database.
     *
     * @param  array  $values
     * @return bool
     */
    public function insert(array $values)
    {
        // Since every insert gets treated like a batch insert, we will make sure the
        // bindings are structured in a way that is convenient when building these
        // inserts statements by verifying these elements are actually an array.
        if (empty($values)) {
            return true;
        }

        if (! is_array(reset($values))) {
            $values = [$values];
        }

        // Here, we will sort the insert keys for every record so that each insert is
        // in the same order for the record. We need to make sure this is the case
        // so there are not any errors or problems when inserting these records.
        else {
            foreach ($values as $key => $value) {
                ksort($value);

                $values[$key] = $value;
            }
        }

        // Finally, we will run this query against the database connection and return
        // the results. We will need to also flatten these bindings before running
        // the query so they are all in one huge, flattened array for execution.
        return $this->connection->insert(
            $this->grammar->compileInsert($this, $values),
            $this->cleanBindings(Arr::flatten($values, 1))
        );
    }

    /**
     * Insert a new record and get the value of the primary key.
     *
     * @param  array   $values
     * @param  string|null  $sequence
     * @return int
     */
    public function insertGetId(array $values, $sequence = null)
    {
        $sql = $this->grammar->compileInsertGetId($this, $values, $sequence);

        $values = $this->cleanBindings($values);

        return $this->processor->processInsertGetId($this, $sql, $values, $sequence);
    }

    /**
     * Update a record in the database.
     *
     * @param  array  $values
     * @return int
     */
    public function update(array $values)
    {
        $sql = $this->grammar->compileUpdate($this, $values);

        return $this->connection->update($sql, $this->cleanBindings(
            $this->grammar->prepareBindingsForUpdate($this->bindings, $values)
        ));
    }

    /**
     * Insert or update a record matching the attributes, and fill it with values.
     *
     * @param  array  $attributes
     * @param  array  $values
     * @return bool
     */
    public function updateOrInsert(array $attributes, array $values = [])
    {
        if (! $this->where($attributes)->exists()) {
            return $this->insert(array_merge($attributes, $values));
        }

        return (bool) $this->take(1)->update($values);
    }

    /**
     * Increment a column's value by a given amount.
     *
     * @param  string  $column
     * @param  float|int  $amount
     * @param  array   $extra
     * @return int
     */
    public function increment($column, $amount = 1, array $extra = [])
    {
        if (! is_numeric($amount)) {
            throw new InvalidArgumentException('Non-numeric value passed to increment method.');
        }

        $wrapped = $this->grammar->wrap($column);

        $columns = array_merge([$column => $this->raw("$wrapped + $amount")], $extra);

        return $this->update($columns);
    }

    /**
     * Decrement a column's value by a given amount.
     *
     * @param  string  $column
     * @param  float|int  $amount
     * @param  array   $extra
     * @return int
     */
    public function decrement($column, $amount = 1, array $extra = [])
    {
        if (! is_numeric($amount)) {
            throw new InvalidArgumentException('Non-numeric value passed to decrement method.');
        }

        $wrapped = $this->grammar->wrap($column);

        $columns = array_merge([$column => $this->raw("$wrapped - $amount")], $extra);

        return $this->update($columns);
    }

    /**
     * Delete a record from the database.
     *
     * @param  mixed  $id
     * @return int
     */
    public function delete($id = null)
    {
        // If an ID is passed to the method, we will set the where clause to check the
        // ID to let developers to simply and quickly remove a single row from this
        // database without manually specifying the "where" clauses on the query.
        if (! is_null($id)) {
            $this->where($this->from.'.id', '=', $id);
        }

        return $this->connection->delete(
            $this->grammar->compileDelete($this), $this->cleanBindings(
                $this->grammar->prepareBindingsForDelete($this->bindings)
            )
        );
    }

    /**
     * Run a truncate statement on the table.
     *
     * @return void
     */
    public function truncate()
    {
        foreach ($this->grammar->compileTruncate($this) as $sql => $bindings) {
            $this->connection->statement($sql, $bindings);
        }
    }

    /**
     * Get a new instance of the query builder.
     *
     * @return \Illuminate\Database\Query\Builder
     */
    public function newQuery()
    {
        return new static($this->connection, $this->grammar, $this->processor);
    }

    /**
     * Create a new query instance for a sub-query.
     *
     * @return \Illuminate\Database\Query\Builder
     */
    protected function forSubQuery()
    {
        return $this->newQuery();
    }

    /**
     * Create a raw database expression.
     *
     * @param  mixed  $value
     * @return \Illuminate\Database\Query\Expression
     */
    public function raw($value)
    {
        return $this->connection->raw($value);
    }

    /**
     * Get the current query value bindings in a flattened array.
     *
     * @return array
     */
    public function getBindings()
    {
        return Arr::flatten($this->bindings);
    }

    /**
     * Get the raw array of bindings.
     *
     * @return array
     */
    public function getRawBindings()
    {
        return $this->bindings;
    }

    /**
     * Set the bindings on the query builder.
     *
     * @param  array   $bindings
     * @param  string  $type
     * @return $this
     *
     * @throws \InvalidArgumentException
     */
    public function setBindings(array $bindings, $type = 'where')
    {
        if (! array_key_exists($type, $this->bindings)) {
            throw new InvalidArgumentException("Invalid binding type: {$type}.");
        }

        $this->bindings[$type] = $bindings;

        return $this;
    }

    /**
     * Add a binding to the query.
     *
     * @param  mixed   $value
     * @param  string  $type
     * @return $this
     *
     * @throws \InvalidArgumentException
     */
    public function addBinding($value, $type = 'where')
    {
        if (! array_key_exists($type, $this->bindings)) {
            throw new InvalidArgumentException("Invalid binding type: {$type}.");
        }

        if (is_array($value)) {
            $this->bindings[$type] = array_values(array_merge($this->bindings[$type], $value));
        } else {
            $this->bindings[$type][] = $value;
        }

        return $this;
    }

    /**
     * Merge an array of bindings into our bindings.
     *
     * @param  \Illuminate\Database\Query\Builder  $query
     * @return $this
     */
    public function mergeBindings(self $query)
    {
        $this->bindings = array_merge_recursive($this->bindings, $query->bindings);

        return $this;
    }

    /**
     * Remove all of the expressions from a list of bindings.
     *
     * @param  array  $bindings
     * @return array
     */
    protected function cleanBindings(array $bindings)
    {
        return array_values(array_filter($bindings, function ($binding) {
            return ! $binding instanceof Expression;
        }));
    }

    /**
     * Get the database connection instance.
     *
     * @return \Illuminate\Database\ConnectionInterface
     */
    public function getConnection()
    {
        return $this->connection;
    }

    /**
     * Get the database query processor instance.
     *
     * @return \Illuminate\Database\Query\Processors\Processor
     */
    public function getProcessor()
    {
        return $this->processor;
    }

    /**
     * Get the query grammar instance.
     *
     * @return \Illuminate\Database\Query\Grammars\Grammar
     */
    public function getGrammar()
    {
        return $this->grammar;
    }

    /**
     * Use the write pdo for query.
     *
     * @return $this
     */
    public function useWritePdo()
    {
        $this->useWritePdo = true;

        return $this;
    }

    /**
     * Clone the query without the given properties.
     *
     * @param  array  $properties
     * @return static
     */
    public function cloneWithout(array $properties)
    {
        return tap(clone $this, function ($clone) use ($properties) {
            foreach ($properties as $property) {
                $clone->{$property} = null;
            }
        });
    }

    /**
     * Clone the query without the given bindings.
     *
     * @param  array  $except
     * @return static
     */
    public function cloneWithoutBindings(array $except)
    {
        return tap(clone $this, function ($clone) use ($except) {
            foreach ($except as $type) {
                $clone->bindings[$type] = [];
            }
        });
    }

    /**
     * Handle dynamic method calls into the method.
     *
     * @param  string  $method
     * @param  array   $parameters
     * @return mixed
     *
     * @throws \BadMethodCallException
     */
    public function __call($method, $parameters)
    {
        if (static::hasMacro($method)) {
            return $this->macroCall($method, $parameters);
        }

        if (Str::startsWith($method, 'where')) {
            return $this->dynamicWhere($method, $parameters);
        }

        static::throwBadMethodCallException($method);
    }
}<|MERGE_RESOLUTION|>--- conflicted
+++ resolved
@@ -893,8 +893,6 @@
     }
 
     /**
-<<<<<<< HEAD
-=======
      * Add a where in with a sub-select to the query.
      *
      * @param  string   $column
@@ -964,7 +962,6 @@
     }
 
     /**
->>>>>>> 831e4eb8
      * Add a "where null" clause to the query.
      *
      * @param  string  $column
