@extends('layouts.app')

@section('content')
<div class="container">
    <div class="row justify-content-center">
        <div class="col-md-8">
            <div class="card">
                <div class="card-header">{{ __('Reset Password') }}</div>

                <div class="card-body">
<<<<<<< HEAD
                    <form method="POST" action="{{ route('password.update') }}">
=======
                    <form method="POST" action="{{ route('password.request') }}" aria-label="{{ __('Reset Password') }}">
>>>>>>> f377f9b9
                        @csrf

                        <input type="hidden" name="token" value="{{ $token }}">

                        <div class="form-group row">
                            <label for="email" class="col-md-4 col-form-label text-md-right">{{ __('E-Mail Address') }}</label>

                            <div class="col-md-6">
                                <input id="email" type="email" class="form-control{{ $errors->has('email') ? ' is-invalid' : '' }}" name="email" value="{{ $email ?? old('email') }}" required autofocus>

                                @if ($errors->has('email'))
                                    <span class="invalid-feedback" role="alert">
                                        <strong>{{ $errors->first('email') }}</strong>
                                    </span>
                                @endif
                            </div>
                        </div>

                        <div class="form-group row">
                            <label for="password" class="col-md-4 col-form-label text-md-right">{{ __('Password') }}</label>

                            <div class="col-md-6">
                                <input id="password" type="password" class="form-control{{ $errors->has('password') ? ' is-invalid' : '' }}" name="password" required>

                                @if ($errors->has('password'))
                                    <span class="invalid-feedback" role="alert">
                                        <strong>{{ $errors->first('password') }}</strong>
                                    </span>
                                @endif
                            </div>
                        </div>

                        <div class="form-group row">
                            <label for="password-confirm" class="col-md-4 col-form-label text-md-right">{{ __('Confirm Password') }}</label>

                            <div class="col-md-6">
                                <input id="password-confirm" type="password" class="form-control" name="password_confirmation" required>
                            </div>
                        </div>

                        <div class="form-group row mb-0">
                            <div class="col-md-6 offset-md-4">
                                <button type="submit" class="btn btn-primary">
                                    {{ __('Reset Password') }}
                                </button>
                            </div>
                        </div>
                    </form>
                </div>
            </div>
        </div>
    </div>
</div>
@endsection<|MERGE_RESOLUTION|>--- conflicted
+++ resolved
@@ -8,11 +8,7 @@
                 <div class="card-header">{{ __('Reset Password') }}</div>
 
                 <div class="card-body">
-<<<<<<< HEAD
-                    <form method="POST" action="{{ route('password.update') }}">
-=======
-                    <form method="POST" action="{{ route('password.request') }}" aria-label="{{ __('Reset Password') }}">
->>>>>>> f377f9b9
+                    <form method="POST" action="{{ route('password.update') }}" aria-label="{{ __('Reset Password') }}">
                         @csrf
 
                         <input type="hidden" name="token" value="{{ $token }}">
