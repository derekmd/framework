<?php

namespace Illuminate\Support;

use Illuminate\Support\Traits\Macroable;

class Str
{
    use Macroable;

    /**
     * The cache of snake-cased words.
     *
     * @var array
     */
    protected static $snakeCache = [];

    /**
     * The cache of camel-cased words.
     *
     * @var array
     */
    protected static $camelCache = [];

    /**
     * The cache of studly-cased words.
     *
     * @var array
     */
    protected static $studlyCache = [];

    /**
     * Transliterate a UTF-8 value to ASCII.
     *
     * @param  string  $value
     * @return string
     */
    public static function ascii($value)
    {
        foreach (static::charsArray() as $key => $val) {
            $value = str_replace($val, $key, $value);
        }

        return preg_replace('/[^\x20-\x7E]/u', '', $value);
    }

    /**
     * Convert a value to camel case.
     *
     * @param  string  $value
     * @return string
     */
    public static function camel($value)
    {
        if (isset(static::$camelCache[$value])) {
            return static::$camelCache[$value];
        }

        return static::$camelCache[$value] = lcfirst(static::studly($value));
    }

    /**
     * Determine if a given string contains a given substring.
     *
     * @param  string  $haystack
     * @param  string|array  $needles
     * @return bool
     */
    public static function contains($haystack, $needles)
    {
        foreach ((array) $needles as $needle) {
            if ($needle != '' && strpos($haystack, $needle) !== false) {
                return true;
            }
        }

        return false;
    }

    /**
     * Determine if a given string ends with a given substring.
     *
     * @param  string  $haystack
     * @param  string|array  $needles
     * @return bool
     */
    public static function endsWith($haystack, $needles)
    {
        foreach ((array) $needles as $needle) {
            if ((string) $needle === substr($haystack, -strlen($needle))) {
                return true;
            }
        }

        return false;
    }

    /**
     * Cap a string with a single instance of a given value.
     *
     * @param  string  $value
     * @param  string  $cap
     * @return string
     */
    public static function finish($value, $cap)
    {
        $quoted = preg_quote($cap, '/');

        return preg_replace('/(?:'.$quoted.')+$/', '', $value).$cap;
    }

    /**
     * Determine if a given string matches a given pattern.
     *
     * @param  string  $pattern
     * @param  string  $value
     * @return bool
     */
    public static function is($pattern, $value)
    {
        if ($pattern == $value) {
            return true;
        }

        $pattern = preg_quote($pattern, '#');

        // Asterisks are translated into zero-or-more regular expression wildcards
        // to make it convenient to check if the strings starts with the given
        // pattern such as "library/*", making any string check convenient.
        $pattern = str_replace('\*', '.*', $pattern);

        return (bool) preg_match('#^'.$pattern.'\z#', $value);
    }

    /**
     * Return the length of the given string.
     *
     * @param  string  $value
     * @return int
     */
    public static function length($value)
    {
        return mb_strlen($value);
    }

    /**
     * Limit the number of characters in a string.
     *
     * @param  string  $value
     * @param  int     $limit
     * @param  string  $end
     * @return string
     */
    public static function limit($value, $limit = 100, $end = '...')
    {
        if (mb_strwidth($value, 'UTF-8') <= $limit) {
            return $value;
        }

        return rtrim(mb_strimwidth($value, 0, $limit, '', 'UTF-8')).$end;
    }

    /**
     * Convert the given string to lower-case.
     *
     * @param  string  $value
     * @return string
     */
    public static function lower($value)
    {
        return mb_strtolower($value, 'UTF-8');
    }

    /**
     * Limit the number of words in a string.
     *
     * @param  string  $value
     * @param  int     $words
     * @param  string  $end
     * @return string
     */
    public static function words($value, $words = 100, $end = '...')
    {
        preg_match('/^\s*+(?:\S++\s*+){1,'.$words.'}/u', $value, $matches);

        if (! isset($matches[0]) || strlen($value) === strlen($matches[0])) {
            return $value;
        }

        return rtrim($matches[0]).$end;
    }

    /**
     * Parse a Class@method style callback into class and method.
     *
     * @param  string  $callback
     * @param  string  $default
     * @return array
     */
    public static function parseCallback($callback, $default)
    {
        return static::contains($callback, '@') ? explode('@', $callback, 2) : [$callback, $default];
    }

    /**
     * Get the plural form of an English word.
     *
     * @param  string  $value
     * @param  int     $count
     * @return string
     */
    public static function plural($value, $count = 2)
    {
        return Pluralizer::plural($value, $count);
    }

    /**
     * Generate a more truly "random" alpha-numeric string.
     *
     * @param  int  $length
     * @return string
     */
    public static function random($length = 16)
    {
        $string = '';

        while (($len = strlen($string)) < $length) {
            $size = $length - $len;

            $bytes = random_bytes($size);

            $string .= substr(str_replace(['/', '+', '='], '', base64_encode($bytes)), 0, $size);
        }

        return $string;
    }

    /**
<<<<<<< HEAD
=======
     * Generate a more truly "random" bytes.
     *
     * @param  int  $length
     * @return string
     *
     * @deprecated since version 5.2. Use random_bytes instead.
     */
    public static function randomBytes($length = 16)
    {
        return random_bytes($length);
    }

    /**
>>>>>>> 1dfb03cb
     * Generate a "random" alpha-numeric string.
     *
     * Should not be considered sufficient for cryptography, etc.
     *
     * @param  int  $length
     * @return string
     */
    public static function quickRandom($length = 16)
    {
        $pool = '0123456789abcdefghijklmnopqrstuvwxyzABCDEFGHIJKLMNOPQRSTUVWXYZ';

        return substr(str_shuffle(str_repeat($pool, $length)), 0, $length);
    }

    /**
     * Replace a given value in the string sequentially with an array.
     *
     * @param  string  $search
     * @param  array   $replace
     * @param  string  $subject
     * @return string
     */
    public static function replaceArray($search, array $replace, $subject)
    {
        foreach ($replace as $value) {
            $subject = static::replaceFirst($search, $value, $subject);
        }

        return $subject;
    }

    /**
     * Replace the first occurrence of a given value in the string.
     *
     * @param  string  $search
     * @param  string  $replace
     * @param  string  $subject
     * @return string
     */
    public static function replaceFirst($search, $replace, $subject)
    {
        $position = strpos($subject, $search);

        if ($position !== false) {
            return substr_replace($subject, $replace, $position, strlen($search));
        }

        return $subject;
    }

    /**
     * Replace the last occurrence of a given value in the string.
     *
     * @param  string  $search
     * @param  string  $replace
     * @param  string  $subject
     * @return string
     */
    public static function replaceLast($search, $replace, $subject)
    {
        $position = strrpos($subject, $search);

        if ($position !== false) {
            return substr_replace($subject, $replace, $position, strlen($search));
        }

        return $subject;
    }

    /**
     * Convert the given string to upper-case.
     *
     * @param  string  $value
     * @return string
     */
    public static function upper($value)
    {
        return mb_strtoupper($value, 'UTF-8');
    }

    /**
     * Convert the given string to title case.
     *
     * @param  string  $value
     * @return string
     */
    public static function title($value)
    {
        return mb_convert_case($value, MB_CASE_TITLE, 'UTF-8');
    }

    /**
     * Get the singular form of an English word.
     *
     * @param  string  $value
     * @return string
     */
    public static function singular($value)
    {
        return Pluralizer::singular($value);
    }

    /**
     * Generate a URL friendly "slug" from a given string.
     *
     * @param  string  $title
     * @param  string  $separator
     * @return string
     */
    public static function slug($title, $separator = '-')
    {
        $title = static::ascii($title);

        // Convert all dashes/underscores into separator
        $flip = $separator == '-' ? '_' : '-';

        $title = preg_replace('!['.preg_quote($flip).']+!u', $separator, $title);

        // Remove all characters that are not the separator, letters, numbers, or whitespace.
        $title = preg_replace('![^'.preg_quote($separator).'\pL\pN\s]+!u', '', mb_strtolower($title));

        // Replace all separator characters and whitespace by a single separator
        $title = preg_replace('!['.preg_quote($separator).'\s]+!u', $separator, $title);

        return trim($title, $separator);
    }

    /**
     * Convert a string to snake case.
     *
     * @param  string  $value
     * @param  string  $delimiter
     * @return string
     */
    public static function snake($value, $delimiter = '_')
    {
        $key = $value.$delimiter;

        if (isset(static::$snakeCache[$key])) {
            return static::$snakeCache[$key];
        }

        if (! ctype_lower($value)) {
            $value = preg_replace('/\s+/', '', $value);

            $value = strtolower(preg_replace('/(.)(?=[A-Z])/', '$1'.$delimiter, $value));
        }

        return static::$snakeCache[$key] = $value;
    }

    /**
     * Determine if a given string starts with a given substring.
     *
     * @param  string  $haystack
     * @param  string|array  $needles
     * @return bool
     */
    public static function startsWith($haystack, $needles)
    {
        foreach ((array) $needles as $needle) {
            if ($needle != '' && strpos($haystack, $needle) === 0) {
                return true;
            }
        }

        return false;
    }

    /**
     * Convert a value to studly caps case.
     *
     * @param  string  $value
     * @return string
     */
    public static function studly($value)
    {
        $key = $value;

        if (isset(static::$studlyCache[$key])) {
            return static::$studlyCache[$key];
        }

        $value = ucwords(str_replace(['-', '_'], ' ', $value));

        return static::$studlyCache[$key] = str_replace(' ', '', $value);
    }

    /**
     * Returns the portion of string specified by the start and length parameters.
     *
     * @param  string  $string
     * @param  int  $start
     * @param  int|null  $length
     * @return string
     */
    public static function substr($string, $start, $length = null)
    {
        return mb_substr($string, $start, $length, 'UTF-8');
    }

    /**
     * Make a string's first character uppercase.
     *
     * @param  string  $string
     * @return string
     */
    public static function ucfirst($string)
    {
        return static::upper(static::substr($string, 0, 1)).static::substr($string, 1);
    }

    /**
     * Returns the replacements for the ascii method.
     *
     * Note: Adapted from Stringy\Stringy.
     *
     * @see https://github.com/danielstjules/Stringy/blob/2.2.0/LICENSE.txt
     *
     * @return array
     */
    protected static function charsArray()
    {
        static $charsArray;

        if (isset($charsArray)) {
            return $charsArray;
        }

        return $charsArray = [
            '0'    => ['°', '₀'],
            '1'    => ['¹', '₁'],
            '2'    => ['²', '₂'],
            '3'    => ['³', '₃'],
            '4'    => ['⁴', '₄'],
            '5'    => ['⁵', '₅'],
            '6'    => ['⁶', '₆'],
            '7'    => ['⁷', '₇'],
            '8'    => ['⁸', '₈'],
            '9'    => ['⁹', '₉'],
            'a'    => ['à', 'á', 'ả', 'ã', 'ạ', 'ă', 'ắ', 'ằ', 'ẳ', 'ẵ', 'ặ', 'â', 'ấ', 'ầ', 'ẩ', 'ẫ', 'ậ', 'ā', 'ą', 'å', 'α', 'ά', 'ἀ', 'ἁ', 'ἂ', 'ἃ', 'ἄ', 'ἅ', 'ἆ', 'ἇ', 'ᾀ', 'ᾁ', 'ᾂ', 'ᾃ', 'ᾄ', 'ᾅ', 'ᾆ', 'ᾇ', 'ὰ', 'ά', 'ᾰ', 'ᾱ', 'ᾲ', 'ᾳ', 'ᾴ', 'ᾶ', 'ᾷ', 'а', 'أ', 'အ', 'ာ', 'ါ', 'ǻ', 'ǎ', 'ª', 'ა', 'अ'],
            'b'    => ['б', 'β', 'Ъ', 'Ь', 'ب', 'ဗ', 'ბ'],
            'c'    => ['ç', 'ć', 'č', 'ĉ', 'ċ'],
            'd'    => ['ď', 'ð', 'đ', 'ƌ', 'ȡ', 'ɖ', 'ɗ', 'ᵭ', 'ᶁ', 'ᶑ', 'д', 'δ', 'د', 'ض', 'ဍ', 'ဒ', 'დ'],
            'e'    => ['é', 'è', 'ẻ', 'ẽ', 'ẹ', 'ê', 'ế', 'ề', 'ể', 'ễ', 'ệ', 'ë', 'ē', 'ę', 'ě', 'ĕ', 'ė', 'ε', 'έ', 'ἐ', 'ἑ', 'ἒ', 'ἓ', 'ἔ', 'ἕ', 'ὲ', 'έ', 'е', 'ё', 'э', 'є', 'ə', 'ဧ', 'ေ', 'ဲ', 'ე', 'ए'],
            'f'    => ['ф', 'φ', 'ف', 'ƒ', 'ფ'],
            'g'    => ['ĝ', 'ğ', 'ġ', 'ģ', 'г', 'ґ', 'γ', 'ج', 'ဂ', 'გ'],
            'h'    => ['ĥ', 'ħ', 'η', 'ή', 'ح', 'ه', 'ဟ', 'ှ', 'ჰ'],
            'i'    => ['í', 'ì', 'ỉ', 'ĩ', 'ị', 'î', 'ï', 'ī', 'ĭ', 'į', 'ı', 'ι', 'ί', 'ϊ', 'ΐ', 'ἰ', 'ἱ', 'ἲ', 'ἳ', 'ἴ', 'ἵ', 'ἶ', 'ἷ', 'ὶ', 'ί', 'ῐ', 'ῑ', 'ῒ', 'ΐ', 'ῖ', 'ῗ', 'і', 'ї', 'и', 'ဣ', 'ိ', 'ီ', 'ည်', 'ǐ', 'ი', 'इ'],
            'j'    => ['ĵ', 'ј', 'Ј', 'ჯ'],
            'k'    => ['ķ', 'ĸ', 'к', 'κ', 'Ķ', 'ق', 'ك', 'က', 'კ', 'ქ'],
            'l'    => ['ł', 'ľ', 'ĺ', 'ļ', 'ŀ', 'л', 'λ', 'ل', 'လ', 'ლ'],
            'm'    => ['м', 'μ', 'م', 'မ', 'მ'],
            'n'    => ['ñ', 'ń', 'ň', 'ņ', 'ŉ', 'ŋ', 'ν', 'н', 'ن', 'န', 'ნ'],
            'o'    => ['ó', 'ò', 'ỏ', 'õ', 'ọ', 'ô', 'ố', 'ồ', 'ổ', 'ỗ', 'ộ', 'ơ', 'ớ', 'ờ', 'ở', 'ỡ', 'ợ', 'ø', 'ō', 'ő', 'ŏ', 'ο', 'ὀ', 'ὁ', 'ὂ', 'ὃ', 'ὄ', 'ὅ', 'ὸ', 'ό', 'о', 'و', 'θ', 'ို', 'ǒ', 'ǿ', 'º', 'ო', 'ओ'],
            'p'    => ['п', 'π', 'ပ', 'პ'],
            'q'    => ['ყ'],
            'r'    => ['ŕ', 'ř', 'ŗ', 'р', 'ρ', 'ر', 'რ'],
            's'    => ['ś', 'š', 'ş', 'с', 'σ', 'ș', 'ς', 'س', 'ص', 'စ', 'ſ', 'ს'],
            't'    => ['ť', 'ţ', 'т', 'τ', 'ț', 'ت', 'ط', 'ဋ', 'တ', 'ŧ', 'თ', 'ტ'],
            'u'    => ['ú', 'ù', 'ủ', 'ũ', 'ụ', 'ư', 'ứ', 'ừ', 'ử', 'ữ', 'ự', 'û', 'ū', 'ů', 'ű', 'ŭ', 'ų', 'µ', 'у', 'ဉ', 'ု', 'ူ', 'ǔ', 'ǖ', 'ǘ', 'ǚ', 'ǜ', 'უ', 'उ'],
            'v'    => ['в', 'ვ', 'ϐ'],
            'w'    => ['ŵ', 'ω', 'ώ', 'ဝ', 'ွ'],
            'x'    => ['χ', 'ξ'],
            'y'    => ['ý', 'ỳ', 'ỷ', 'ỹ', 'ỵ', 'ÿ', 'ŷ', 'й', 'ы', 'υ', 'ϋ', 'ύ', 'ΰ', 'ي', 'ယ'],
            'z'    => ['ź', 'ž', 'ż', 'з', 'ζ', 'ز', 'ဇ', 'ზ'],
            'aa'   => ['ع', 'आ'],
            'ae'   => ['ä', 'æ', 'ǽ'],
            'ai'   => ['ऐ'],
            'at'   => ['@'],
            'ch'   => ['ч', 'ჩ', 'ჭ'],
            'dj'   => ['ђ', 'đ'],
            'dz'   => ['џ', 'ძ'],
            'ei'   => ['ऍ'],
            'gh'   => ['غ', 'ღ'],
            'ii'   => ['ई'],
            'ij'   => ['ĳ'],
            'kh'   => ['х', 'خ', 'ხ'],
            'lj'   => ['љ'],
            'nj'   => ['њ'],
            'oe'   => ['ö', 'œ'],
            'oi'   => ['ऑ'],
            'oii'  => ['ऒ'],
            'ps'   => ['ψ'],
            'sh'   => ['ш', 'შ'],
            'shch' => ['щ'],
            'ss'   => ['ß'],
            'sx'   => ['ŝ'],
            'th'   => ['þ', 'ϑ', 'ث', 'ذ', 'ظ'],
            'ts'   => ['ц', 'ც', 'წ'],
            'ue'   => ['ü'],
            'uu'   => ['ऊ'],
            'ya'   => ['я'],
            'yu'   => ['ю'],
            'zh'   => ['ж', 'ჟ'],
            '(c)'  => ['©'],
            'A'    => ['Á', 'À', 'Ả', 'Ã', 'Ạ', 'Ă', 'Ắ', 'Ằ', 'Ẳ', 'Ẵ', 'Ặ', 'Â', 'Ấ', 'Ầ', 'Ẩ', 'Ẫ', 'Ậ', 'Å', 'Ā', 'Ą', 'Α', 'Ά', 'Ἀ', 'Ἁ', 'Ἂ', 'Ἃ', 'Ἄ', 'Ἅ', 'Ἆ', 'Ἇ', 'ᾈ', 'ᾉ', 'ᾊ', 'ᾋ', 'ᾌ', 'ᾍ', 'ᾎ', 'ᾏ', 'Ᾰ', 'Ᾱ', 'Ὰ', 'Ά', 'ᾼ', 'А', 'Ǻ', 'Ǎ'],
            'B'    => ['Б', 'Β', 'ब'],
            'C'    => ['Ç', 'Ć', 'Č', 'Ĉ', 'Ċ'],
            'D'    => ['Ď', 'Ð', 'Đ', 'Ɖ', 'Ɗ', 'Ƌ', 'ᴅ', 'ᴆ', 'Д', 'Δ'],
            'E'    => ['É', 'È', 'Ẻ', 'Ẽ', 'Ẹ', 'Ê', 'Ế', 'Ề', 'Ể', 'Ễ', 'Ệ', 'Ë', 'Ē', 'Ę', 'Ě', 'Ĕ', 'Ė', 'Ε', 'Έ', 'Ἐ', 'Ἑ', 'Ἒ', 'Ἓ', 'Ἔ', 'Ἕ', 'Έ', 'Ὲ', 'Е', 'Ё', 'Э', 'Є', 'Ə'],
            'F'    => ['Ф', 'Φ'],
            'G'    => ['Ğ', 'Ġ', 'Ģ', 'Г', 'Ґ', 'Γ'],
            'H'    => ['Η', 'Ή', 'Ħ'],
            'I'    => ['Í', 'Ì', 'Ỉ', 'Ĩ', 'Ị', 'Î', 'Ï', 'Ī', 'Ĭ', 'Į', 'İ', 'Ι', 'Ί', 'Ϊ', 'Ἰ', 'Ἱ', 'Ἳ', 'Ἴ', 'Ἵ', 'Ἶ', 'Ἷ', 'Ῐ', 'Ῑ', 'Ὶ', 'Ί', 'И', 'І', 'Ї', 'Ǐ', 'ϒ'],
            'K'    => ['К', 'Κ'],
            'L'    => ['Ĺ', 'Ł', 'Л', 'Λ', 'Ļ', 'Ľ', 'Ŀ', 'ल'],
            'M'    => ['М', 'Μ'],
            'N'    => ['Ń', 'Ñ', 'Ň', 'Ņ', 'Ŋ', 'Н', 'Ν'],
            'O'    => ['Ó', 'Ò', 'Ỏ', 'Õ', 'Ọ', 'Ô', 'Ố', 'Ồ', 'Ổ', 'Ỗ', 'Ộ', 'Ơ', 'Ớ', 'Ờ', 'Ở', 'Ỡ', 'Ợ', 'Ø', 'Ō', 'Ő', 'Ŏ', 'Ο', 'Ό', 'Ὀ', 'Ὁ', 'Ὂ', 'Ὃ', 'Ὄ', 'Ὅ', 'Ὸ', 'Ό', 'О', 'Θ', 'Ө', 'Ǒ', 'Ǿ'],
            'P'    => ['П', 'Π'],
            'R'    => ['Ř', 'Ŕ', 'Р', 'Ρ', 'Ŗ'],
            'S'    => ['Ş', 'Ŝ', 'Ș', 'Š', 'Ś', 'С', 'Σ'],
            'T'    => ['Ť', 'Ţ', 'Ŧ', 'Ț', 'Т', 'Τ'],
            'U'    => ['Ú', 'Ù', 'Ủ', 'Ũ', 'Ụ', 'Ư', 'Ứ', 'Ừ', 'Ử', 'Ữ', 'Ự', 'Û', 'Ū', 'Ů', 'Ű', 'Ŭ', 'Ų', 'У', 'Ǔ', 'Ǖ', 'Ǘ', 'Ǚ', 'Ǜ'],
            'V'    => ['В'],
            'W'    => ['Ω', 'Ώ', 'Ŵ'],
            'X'    => ['Χ', 'Ξ'],
            'Y'    => ['Ý', 'Ỳ', 'Ỷ', 'Ỹ', 'Ỵ', 'Ÿ', 'Ῠ', 'Ῡ', 'Ὺ', 'Ύ', 'Ы', 'Й', 'Υ', 'Ϋ', 'Ŷ'],
            'Z'    => ['Ź', 'Ž', 'Ż', 'З', 'Ζ'],
            'AE'   => ['Ä', 'Æ', 'Ǽ'],
            'CH'   => ['Ч'],
            'DJ'   => ['Ђ'],
            'DZ'   => ['Џ'],
            'GX'   => ['Ĝ'],
            'HX'   => ['Ĥ'],
            'IJ'   => ['Ĳ'],
            'JX'   => ['Ĵ'],
            'KH'   => ['Х'],
            'LJ'   => ['Љ'],
            'NJ'   => ['Њ'],
            'OE'   => ['Ö', 'Œ'],
            'PS'   => ['Ψ'],
            'SH'   => ['Ш'],
            'SHCH' => ['Щ'],
            'SS'   => ['ẞ'],
            'TH'   => ['Þ'],
            'TS'   => ['Ц'],
            'UE'   => ['Ü'],
            'YA'   => ['Я'],
            'YU'   => ['Ю'],
            'ZH'   => ['Ж'],
            ' '    => ["\xC2\xA0", "\xE2\x80\x80", "\xE2\x80\x81", "\xE2\x80\x82", "\xE2\x80\x83", "\xE2\x80\x84", "\xE2\x80\x85", "\xE2\x80\x86", "\xE2\x80\x87", "\xE2\x80\x88", "\xE2\x80\x89", "\xE2\x80\x8A", "\xE2\x80\xAF", "\xE2\x81\x9F", "\xE3\x80\x80"],
        ];
    }
}<|MERGE_RESOLUTION|>--- conflicted
+++ resolved
@@ -236,22 +236,6 @@
     }
 
     /**
-<<<<<<< HEAD
-=======
-     * Generate a more truly "random" bytes.
-     *
-     * @param  int  $length
-     * @return string
-     *
-     * @deprecated since version 5.2. Use random_bytes instead.
-     */
-    public static function randomBytes($length = 16)
-    {
-        return random_bytes($length);
-    }
-
-    /**
->>>>>>> 1dfb03cb
      * Generate a "random" alpha-numeric string.
      *
      * Should not be considered sufficient for cryptography, etc.
