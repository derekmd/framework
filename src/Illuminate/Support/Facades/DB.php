<?php

namespace Illuminate\Support\Facades;

/**
 * @method static \Doctrine\DBAL\Driver\PDOConnection getPdo()
 * @method static \Illuminate\Database\ConnectionInterface connection(string $name = null)
 * @method static \Illuminate\Database\Query\Builder table(string $table, string $as = null)
 * @method static \Illuminate\Database\Query\Expression raw($value)
 * @method static array prepareBindings(array $bindings)
 * @method static array pretend(\Closure $callback)
 * @method static array select(string $query, array $bindings = [], bool $useReadPdo = true)
 * @method static bool insert(string $query, array $bindings = [])
 * @method static bool statement(string $query, array $bindings = [])
 * @method static bool unprepared(string $query)
 * @method static int affectingStatement(string $query, array $bindings = [])
 * @method static int delete(string $query, array $bindings = [])
 * @method static int transactionLevel()
 * @method static int update(string $query, array $bindings = [])
 * @method static mixed selectOne(string $query, array $bindings = [], bool $useReadPdo = true)
 * @method static mixed transaction(\Closure $callback, int $attempts = 1)
 * @method static string getDefaultConnection()
 * @method static void beginTransaction()
 * @method static void commit()
 * @method static void afterCommit(\Closure $callback)
 * @method static void listen(\Closure $callback)
<<<<<<< HEAD
 * @method static void rollBack(int $toLevel = null)
 * @method static void setDefaultConnection(string $name)
=======
>>>>>>> a5e5afb6
 * @method static void enableQueryLog()
 * @method static void disableQueryLog()
 * @method static bool logging()
 * @method static array getQueryLog()
 * @method static void flushQueryLog()
 *
 * @see \Illuminate\Database\DatabaseManager
 * @see \Illuminate\Database\Connection
 */
class DB extends Facade
{
    /**
     * Get the registered name of the component.
     *
     * @return string
     */
    protected static function getFacadeAccessor()
    {
        return 'db';
    }
}<|MERGE_RESOLUTION|>--- conflicted
+++ resolved
@@ -24,16 +24,13 @@
  * @method static void commit()
  * @method static void afterCommit(\Closure $callback)
  * @method static void listen(\Closure $callback)
-<<<<<<< HEAD
  * @method static void rollBack(int $toLevel = null)
- * @method static void setDefaultConnection(string $name)
-=======
->>>>>>> a5e5afb6
  * @method static void enableQueryLog()
  * @method static void disableQueryLog()
  * @method static bool logging()
  * @method static array getQueryLog()
  * @method static void flushQueryLog()
+ * @method static void setDefaultConnection(string $name)
  *
  * @see \Illuminate\Database\DatabaseManager
  * @see \Illuminate\Database\Connection
