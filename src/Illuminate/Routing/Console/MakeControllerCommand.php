<<<<<<< HEAD
<?php namespace Illuminate\Routing\Console;

use Illuminate\Console\Command;
use Symfony\Component\Console\Input\InputOption;
use Symfony\Component\Console\Input\InputArgument;
use Illuminate\Routing\Generators\ControllerGenerator;

class MakeControllerCommand extends Command {

	/**
	 * The console command name.
	 *
	 * @var string
	 */
	protected $name = 'controller:make';

	/**
	 * The console command description.
	 *
	 * @var string
	 */
	protected $description = 'Create a new resourceful controller';

	/**
	 * The controller generator instance.
	 *
	 * @var \Illuminate\Routing\Generators\ControllerGenerator
	 */
	protected $generator;

	/**
	 * The path to the controller directory.
	 *
	 * @var string
	 */
	protected $path;

	/**
	 * Create a new make controller command instance.
	 *
	 * @param  \Illuminate\Routing\Generators\ControllerGenerator  $generator
	 * @param  string  $path
	 * @return void
	 */
	public function __construct(ControllerGenerator $generator, $path)
	{
		parent::__construct();

		$this->path = $path;
		$this->generator = $generator;
	}

	/**
	 * Execute the console command.
	 *
	 * @return void
	 */
	public function fire()
	{
		$this->generateController();
	}

	/**
	 * Generate a new resourceful controller file.
	 *
	 * @return void
	 */
	protected function generateController()
	{
		$controller = $this->input->getArgument('name');

		// Once we have the controller and resource that we are going to be generating
		// we will grab the path and options. We allow the developers to include or
		// exclude given methods from the resourceful controllers we're building.
		$path = $this->getPath();

		$options = $this->getBuildOptions();

		// Finally, we're ready to generate the actual controller file on disk and let
		// the developer start using it. The controller will be stored in the right
		// place based on the namespace of this controller specified by commands.
		$this->generator->make($controller, $path, $options);

		$this->info('Controller created successfully!');
	}

	/**
	 * Get the path in which to store the controller.
	 *
	 * @return string
	 */
	protected function getPath()
	{
		if ( ! is_null($this->input->getOption('path')))
		{
			return $this->laravel['path.base'].'/'.$this->input->getOption('path');
		}

		return $this->path;
	}

	/**
	 * Get the options for controller generation.
	 *
	 * @return array
	 */
	protected function getBuildOptions()
	{
		$only = $this->explodeOption('only');

		$except = $this->explodeOption('except');

		return compact('only', 'except');
	}

	/**
	 * Get and explode a given input option.
	 *
	 * @param  string  $name
	 * @return array
	 */
	protected function explodeOption($name)
	{
		$option = $this->input->getOption($name);

		return is_null($option) ? array() : explode(',', $option);
	}

	/**
	 * Get the console command arguments.
	 *
	 * @return array
	 */
	protected function getArguments()
	{
		return array(
			array('name', InputArgument::REQUIRED, 'The name of the controller class'),
		);
	}


	/**
	 * Get the console command options.
	 *
	 * @return array
	 */
	protected function getOptions()
	{
		return array(
			array('only', null, InputOption::VALUE_OPTIONAL, 'The methods that should be included'),

			array('except', null, InputOption::VALUE_OPTIONAL, 'The methods that should be excluded'),

			array('path', null, InputOption::VALUE_OPTIONAL, 'Where to place the controller'),
		);
	}

=======
<?php namespace Illuminate\Routing\Console;

use Illuminate\Console\Command;
use Symfony\Component\Console\Input\InputOption;
use Symfony\Component\Console\Input\InputArgument;
use Illuminate\Routing\Generators\ControllerGenerator;

class MakeControllerCommand extends Command {

	/**
	 * The console command name.
	 *
	 * @var string
	 */
	protected $name = 'controller:make';

	/**
	 * The console command description.
	 *
	 * @var string
	 */
	protected $description = 'Create a new resourceful controller';

	/**
	 * The controller generator instance.
	 *
	 * @var \Illuminate\Routing\Generators\ControllerGenerator
	 */
	protected $generator;

	/**
	 * The path to the controller directory.
	 *
	 * @var string
	 */
	protected $path;

	/**
	 * Create a new make controller command instance.
	 *
	 * @param  \Illuminate\Routing\Generators\ControllerGenerator  $generator
	 * @param  string  $path
	 * @return void
	 */
	public function __construct(ControllerGenerator $generator, $path)
	{
		parent::__construct();

		$this->path = $path;
		$this->generator = $generator;
	}

	/**
	 * Execute the console command.
	 *
	 * @return void
	 */
	public function fire()
	{
		$this->generateController();
	}

	/**
	 * Generate a new resourceful controller file.
	 *
	 * @return void
	 */
	protected function generateController()
	{
		$controller = $this->input->getArgument('name');

		// Once we have the controller and resource that we are going to be generating
		// we will grab the path and options. We allow the developers to include or
		// exclude given methods from the resourceful controllers we're building.
		$path = $this->getPath();

		$options = $this->getBuildOptions();

		// Finally, we're ready to generate the actual controller file on disk and let
		// the developer start using it. The controller will be stored in the right
		// place based on the naemspace of this controller specified by commands.
		$this->generator->make($controller, $path, $options);

		$this->info('Controller created successfully!');
	}

	/**
	 * Get the path in which to store the controller.
	 *
	 * @return string
	 */
	protected function getPath()
	{
		if ( ! is_null($this->input->getOption('path')))
		{
			return $this->laravel['path.base'].'/'.$this->input->getOption('path');
		}

		return $this->path;
	}

	/**
	 * Get the options for controller generation.
	 *
	 * @return array
	 */
	protected function getBuildOptions()
	{
		$only = $this->explodeOption('only');

		$except = $this->explodeOption('except');

		return compact('only', 'except');
	}

	/**
	 * Get and explode a given input option.
	 *
	 * @param  string  $name
	 * @return array
	 */
	protected function explodeOption($name)
	{
		$option = $this->input->getOption($name);

		return is_null($option) ? array() : explode(',', $option);
	}

	/**
	 * Get the console command arguments.
	 *
	 * @return array
	 */
	protected function getArguments()
	{
		return array(
			array('name', InputArgument::REQUIRED, 'The name of the controller class'),
		);
	}


	/**
	 * Get the console command options.
	 *
	 * @return array
	 */
	protected function getOptions()
	{
		return array(
			array('only', null, InputOption::VALUE_OPTIONAL, 'The methods that should be included'),

			array('except', null, InputOption::VALUE_OPTIONAL, 'The methods that should be excluded'),

			array('path', null, InputOption::VALUE_OPTIONAL, 'Where to place the controller'),
		);
	}

>>>>>>> 8ffde658
}<|MERGE_RESOLUTION|>--- conflicted
+++ resolved
@@ -1,4 +1,3 @@
-<<<<<<< HEAD
 <?php namespace Illuminate\Routing\Console;
 
 use Illuminate\Console\Command;
@@ -68,169 +67,11 @@
 	 */
 	protected function generateController()
 	{
-		$controller = $this->input->getArgument('name');
-
 		// Once we have the controller and resource that we are going to be generating
 		// we will grab the path and options. We allow the developers to include or
 		// exclude given methods from the resourceful controllers we're building.
-		$path = $this->getPath();
-
-		$options = $this->getBuildOptions();
-
-		// Finally, we're ready to generate the actual controller file on disk and let
-		// the developer start using it. The controller will be stored in the right
-		// place based on the namespace of this controller specified by commands.
-		$this->generator->make($controller, $path, $options);
-
-		$this->info('Controller created successfully!');
-	}
-
-	/**
-	 * Get the path in which to store the controller.
-	 *
-	 * @return string
-	 */
-	protected function getPath()
-	{
-		if ( ! is_null($this->input->getOption('path')))
-		{
-			return $this->laravel['path.base'].'/'.$this->input->getOption('path');
-		}
-
-		return $this->path;
-	}
-
-	/**
-	 * Get the options for controller generation.
-	 *
-	 * @return array
-	 */
-	protected function getBuildOptions()
-	{
-		$only = $this->explodeOption('only');
-
-		$except = $this->explodeOption('except');
-
-		return compact('only', 'except');
-	}
-
-	/**
-	 * Get and explode a given input option.
-	 *
-	 * @param  string  $name
-	 * @return array
-	 */
-	protected function explodeOption($name)
-	{
-		$option = $this->input->getOption($name);
-
-		return is_null($option) ? array() : explode(',', $option);
-	}
-
-	/**
-	 * Get the console command arguments.
-	 *
-	 * @return array
-	 */
-	protected function getArguments()
-	{
-		return array(
-			array('name', InputArgument::REQUIRED, 'The name of the controller class'),
-		);
-	}
-
-
-	/**
-	 * Get the console command options.
-	 *
-	 * @return array
-	 */
-	protected function getOptions()
-	{
-		return array(
-			array('only', null, InputOption::VALUE_OPTIONAL, 'The methods that should be included'),
-
-			array('except', null, InputOption::VALUE_OPTIONAL, 'The methods that should be excluded'),
-
-			array('path', null, InputOption::VALUE_OPTIONAL, 'Where to place the controller'),
-		);
-	}
-
-=======
-<?php namespace Illuminate\Routing\Console;
-
-use Illuminate\Console\Command;
-use Symfony\Component\Console\Input\InputOption;
-use Symfony\Component\Console\Input\InputArgument;
-use Illuminate\Routing\Generators\ControllerGenerator;
-
-class MakeControllerCommand extends Command {
-
-	/**
-	 * The console command name.
-	 *
-	 * @var string
-	 */
-	protected $name = 'controller:make';
-
-	/**
-	 * The console command description.
-	 *
-	 * @var string
-	 */
-	protected $description = 'Create a new resourceful controller';
-
-	/**
-	 * The controller generator instance.
-	 *
-	 * @var \Illuminate\Routing\Generators\ControllerGenerator
-	 */
-	protected $generator;
-
-	/**
-	 * The path to the controller directory.
-	 *
-	 * @var string
-	 */
-	protected $path;
-
-	/**
-	 * Create a new make controller command instance.
-	 *
-	 * @param  \Illuminate\Routing\Generators\ControllerGenerator  $generator
-	 * @param  string  $path
-	 * @return void
-	 */
-	public function __construct(ControllerGenerator $generator, $path)
-	{
-		parent::__construct();
-
-		$this->path = $path;
-		$this->generator = $generator;
-	}
-
-	/**
-	 * Execute the console command.
-	 *
-	 * @return void
-	 */
-	public function fire()
-	{
-		$this->generateController();
-	}
-
-	/**
-	 * Generate a new resourceful controller file.
-	 *
-	 * @return void
-	 */
-	protected function generateController()
-	{
 		$controller = $this->input->getArgument('name');
 
-		// Once we have the controller and resource that we are going to be generating
-		// we will grab the path and options. We allow the developers to include or
-		// exclude given methods from the resourceful controllers we're building.
 		$path = $this->getPath();
 
 		$options = $this->getBuildOptions();
@@ -314,5 +155,4 @@
 		);
 	}
 
->>>>>>> 8ffde658
 }