{
    "name": "illuminate/routing",
    "description": "The Illuminate Routing package.",
    "license": "MIT",
    "homepage": "https://laravel.com",
    "support": {
        "issues": "https://github.com/laravel/framework/issues",
        "source": "https://github.com/laravel/framework"
    },
    "authors": [
        {
            "name": "Taylor Otwell",
            "email": "taylor@laravel.com"
        }
    ],
    "require": {
        "php": "^7.2",
        "ext-json": "*",
<<<<<<< HEAD
        "illuminate/container": "^7.0",
        "illuminate/contracts": "^7.0",
        "illuminate/http": "^7.0",
        "illuminate/pipeline": "^7.0",
        "illuminate/session": "^7.0",
        "illuminate/support": "^7.0",
        "symfony/debug": "^4.3",
        "symfony/http-foundation": "^4.3",
        "symfony/http-kernel": "^4.3",
        "symfony/routing": "^4.3"
=======
        "illuminate/container": "^6.0",
        "illuminate/contracts": "^6.0",
        "illuminate/http": "^6.0",
        "illuminate/pipeline": "^6.0",
        "illuminate/session": "^6.0",
        "illuminate/support": "^6.0",
        "symfony/debug": "^4.3.4",
        "symfony/http-foundation": "^4.3.4",
        "symfony/http-kernel": "^4.3.4",
        "symfony/routing": "^4.3.4"
>>>>>>> 000ed7b6
    },
    "autoload": {
        "psr-4": {
            "Illuminate\\Routing\\": ""
        }
    },
    "extra": {
        "branch-alias": {
            "dev-master": "7.0-dev"
        }
    },
    "suggest": {
        "illuminate/console": "Required to use the make commands (^7.0).",
        "symfony/psr-http-message-bridge": "Required to psr7 bridging features (^1.1)."
    },
    "config": {
        "sort-packages": true
    },
    "minimum-stability": "dev"
}<|MERGE_RESOLUTION|>--- conflicted
+++ resolved
@@ -16,29 +16,16 @@
     "require": {
         "php": "^7.2",
         "ext-json": "*",
-<<<<<<< HEAD
         "illuminate/container": "^7.0",
         "illuminate/contracts": "^7.0",
         "illuminate/http": "^7.0",
         "illuminate/pipeline": "^7.0",
         "illuminate/session": "^7.0",
         "illuminate/support": "^7.0",
-        "symfony/debug": "^4.3",
-        "symfony/http-foundation": "^4.3",
-        "symfony/http-kernel": "^4.3",
-        "symfony/routing": "^4.3"
-=======
-        "illuminate/container": "^6.0",
-        "illuminate/contracts": "^6.0",
-        "illuminate/http": "^6.0",
-        "illuminate/pipeline": "^6.0",
-        "illuminate/session": "^6.0",
-        "illuminate/support": "^6.0",
         "symfony/debug": "^4.3.4",
         "symfony/http-foundation": "^4.3.4",
         "symfony/http-kernel": "^4.3.4",
         "symfony/routing": "^4.3.4"
->>>>>>> 000ed7b6
     },
     "autoload": {
         "psr-4": {
