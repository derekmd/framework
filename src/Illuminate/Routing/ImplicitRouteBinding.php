<?php

namespace Illuminate\Routing;

use Illuminate\Database\Eloquent\Model;

class ImplicitRouteBinding
{
    /**
     * Resolve the implicit route bindings for the given route.
     *
     * @param  \Illuminate\Container\Container  $container
     * @param  \Illuminate\Routing\Route  $route
     * @return void
     */
    public static function resolveForRoute($container, $route)
    {
        $parameters = $route->parameters();

        foreach ($route->signatureParameters(Model::class) as $parameter) {
            if ($route->parameter($parameter->name) instanceof Model) {
                continue;
            }

<<<<<<< HEAD
            if (array_key_exists($parameter->name, $parameters) &&
                ! $route->parameter($parameter->name) instanceof Model) {
                $model = $container->make($class->name);

                $route->setParameter(
                    $parameter->name, $model->where(
                        $model->getRouteKeyName(), $parameters[$parameter->name]
                    )->firstOrFail()
                );
=======
            $model = $container->make($parameter->getClass()->name);

            $parameterName = static::checkForParameter($parameter->name, $parameters) ?:
                             static::checkForParameter(snake_case($parameter->name), $parameters);

            if ($parameterName) {
                $route->setParameter($parameterName, $model->where(
                    $model->getRouteKeyName(), $parameters[$parameterName]
                )->firstOrFail());
>>>>>>> 3f8c21aa
            }
        }
    }

    /**
     * Return the parameter name if it exists in the given parameters.
     *
     * @param  string  $name
     * @param  array  $parameters
     * @return string|null
     */
    protected static function checkForParameter($name, $parameters)
    {
        return array_key_exists($name, $parameters)
                        ? $name : null;
    }
}<|MERGE_RESOLUTION|>--- conflicted
+++ resolved
@@ -22,17 +22,6 @@
                 continue;
             }
 
-<<<<<<< HEAD
-            if (array_key_exists($parameter->name, $parameters) &&
-                ! $route->parameter($parameter->name) instanceof Model) {
-                $model = $container->make($class->name);
-
-                $route->setParameter(
-                    $parameter->name, $model->where(
-                        $model->getRouteKeyName(), $parameters[$parameter->name]
-                    )->firstOrFail()
-                );
-=======
             $model = $container->make($parameter->getClass()->name);
 
             $parameterName = static::checkForParameter($parameter->name, $parameters) ?:
@@ -42,7 +31,6 @@
                 $route->setParameter($parameterName, $model->where(
                     $model->getRouteKeyName(), $parameters[$parameterName]
                 )->firstOrFail());
->>>>>>> 3f8c21aa
             }
         }
     }
