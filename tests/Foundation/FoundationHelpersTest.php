<?php

namespace Illuminate\Tests\Foundation;

use stdClass;
use Mockery as m;
use Illuminate\Foundation\Mix;
use PHPUnit\Framework\TestCase;
use Illuminate\Foundation\Application;

class FoundationHelpersTest extends TestCase
{
    public function tearDown()
    {
        m::close();
    }

    public function testCache()
    {
        $app = new Application;
        $app['cache'] = $cache = m::mock(stdClass::class);

        // 1. cache()
        $this->assertInstanceOf(stdClass::class, cache());

        // 2. cache(['foo' => 'bar'], 1);
        $cache->shouldReceive('put')->once()->with('foo', 'bar', 1);
        cache(['foo' => 'bar'], 1);

        // 3. cache('foo');
        $cache->shouldReceive('get')->once()->with('foo')->andReturn('bar');
        $this->assertEquals('bar', cache('foo'));

        // 4. cache('foo', null);
        $cache->shouldReceive('get')->once()->with('foo', null)->andReturn('bar');
        $this->assertEquals('bar', cache('foo', null));

        // 5. cache('baz', 'default');
        $cache->shouldReceive('get')->once()->with('baz', 'default')->andReturn('default');
        $this->assertEquals('default', cache('baz', 'default'));
    }

    /**
     * @expectedException \Exception
     * @expectedExceptionMessage You must specify an expiration time when setting a value in the cache.
     */
    public function testCacheThrowsAnExceptionIfAnExpirationIsNotProvided()
    {
        cache(['foo' => 'bar']);
    }

    public function testUnversionedElixir()
    {
        $file = 'unversioned.css';

        app()->singleton('path.public', function () {
            return __DIR__;
        });

        touch(public_path($file));

        $this->assertEquals('/'.$file, elixir($file));

        unlink(public_path($file));
    }

    public function testMixDoesNotIncludeHost()
    {
        $manifest = $this->makeManifest();

        $result = mix('/unversioned.css');

        $this->assertSame('/versioned.css', $result->toHtml());

        unlink($manifest);
    }

    public function testMixCachesManifestForSubsequentCalls()
    {
        $manifest = $this->makeManifest();
        mix('unversioned.css');
        unlink($manifest);

        $result = mix('/unversioned.css');

        $this->assertSame('/versioned.css', $result->toHtml());
    }

    public function testMixAssetMissingStartingSlashHaveItAdded()
    {
        $manifest = $this->makeManifest();

        $result = mix('unversioned.css');

        $this->assertSame('/versioned.css', $result->toHtml());

        unlink($manifest);
    }

    /**
     * @expectedException \Exception
     * @expectedExceptionMessage The Mix manifest does not exist.
     */
    public function testMixMissingManifestThrowsException()
    {
        mix('unversioned.css', 'missing');
    }

    public function testMixWithManifestDirectory()
    {
        mkdir($directory = __DIR__.'/mix');
        $manifest = $this->makeManifest('mix');

        $result = mix('unversioned.css', 'mix');

        $this->assertSame('/mix/versioned.css', $result->toHtml());

        unlink($manifest);
        rmdir($directory);
    }

    public function testMixManifestDirectoryMissingStartingSlashHasItAdded()
    {
        mkdir($directory = __DIR__.'/mix');
        $manifest = $this->makeManifest('/mix');

        $result = mix('unversioned.css', 'mix');

        $this->assertSame('/mix/versioned.css', $result->toHtml());

        unlink($manifest);
        rmdir($directory);
    }

    public function testMixHotModuleReloadingGetsUrlFromFileWithHttps()
    {
        $path = $this->makeHotModuleReloadFile('https://laravel.com/docs');

        $result = mix('unversioned.css');

        $this->assertSame('//laravel.com/docs/unversioned.css', $result->toHtml());

        unlink($path);
    }

<<<<<<< HEAD
        (new Application)->singleton('path.public', function () {
=======
    public function testMixHotModuleReloadingGetsUrlFromFileWithHttp()
    {
        $path = $this->makeHotModuleReloadFile('http://laravel.com/docs');

        $result = mix('unversioned.css');

        $this->assertSame('//laravel.com/docs/unversioned.css', $result->toHtml());

        unlink($path);
    }

    public function testMixHotModuleReloadingGetsUrlFromFileWithManifestDirectoryAndHttps()
    {
        mkdir($directory = __DIR__.'/mix');
        $path = $this->makeHotModuleReloadFile('https://laravel.com/docs', 'mix');

        $result = mix('unversioned.css', 'mix');

        $this->assertSame('//laravel.com/docs/unversioned.css', $result->toHtml());

        unlink($path);
        rmdir($directory);
    }

    public function testMixHotModuleReloadingGetsUrlFromFileWithManifestDirectoryAndHttp()
    {
        mkdir($directory = __DIR__.'/mix');
        $path = $this->makeHotModuleReloadFile('http://laravel.com/docs', 'mix');

        $result = mix('unversioned.css', 'mix');

        $this->assertSame('//laravel.com/docs/unversioned.css', $result->toHtml());

        unlink($path);
        rmdir($directory);
    }

    public function testMixHotModuleReloadingUsesLocalhostIfNoHttpScheme()
    {
        $path = $this->makeHotModuleReloadFile('');

        $result = mix('unversioned.css');

        $this->assertSame('//localhost:8080/unversioned.css', $result->toHtml());

        unlink($path);
    }

    public function testMixHotModuleReloadingWithManifestDirectoryUsesLocalhostIfNoHttpScheme()
    {
        mkdir($directory = __DIR__.'/mix');
        $path = $this->makeHotModuleReloadFile('', 'mix');

        $result = mix('unversioned.css', 'mix');

        $this->assertSame('//localhost:8080/unversioned.css', $result->toHtml());

        unlink($path);
        rmdir($directory);
    }

    protected function makeHotModuleReloadFile($url, $directory = '')
    {
        app()->singleton('path.public', function () {
            return __DIR__;
        });

        $path = public_path(str_finish($directory, '/').'hot');

        // Laravel mix when run 'hot' has a new line after the
        // url, so for consistency this "\n" is added.
        file_put_contents($path, "{$url}\n");

        return $path;
    }

    protected function makeManifest($directory = '')
    {
        app()->singleton('path.public', function () {
>>>>>>> 94a54fc2
            return __DIR__;
        });

        $path = public_path(str_finish($directory, '/').'mix-manifest.json');

        touch($path);

        // Laravel mix prints JSON pretty and with escaped
        // slashes, so we are doing that here for consistency.
        $content = json_encode(['/unversioned.css' => '/versioned.css'], JSON_PRETTY_PRINT | JSON_UNESCAPED_SLASHES);

        file_put_contents($path, $content);

        return $path;
    }

    public function testMixIsSwappableForTests()
    {
        (new Application)->instance(Mix::class, function () {
            return 'expected';
        });

        $this->assertSame('expected', mix('asset.png'));
    }
}<|MERGE_RESOLUTION|>--- conflicted
+++ resolved
@@ -143,9 +143,6 @@
         unlink($path);
     }
 
-<<<<<<< HEAD
-        (new Application)->singleton('path.public', function () {
-=======
     public function testMixHotModuleReloadingGetsUrlFromFileWithHttp()
     {
         $path = $this->makeHotModuleReloadFile('http://laravel.com/docs');
@@ -225,7 +222,6 @@
     protected function makeManifest($directory = '')
     {
         app()->singleton('path.public', function () {
->>>>>>> 94a54fc2
             return __DIR__;
         });
 
