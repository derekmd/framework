<<<<<<< HEAD
<?php

use Illuminate\Routing\UrlGenerator;
use Illuminate\Contracts\Routing\UrlRoutable;

class RoutingUrlGeneratorTest extends PHPUnit_Framework_TestCase {

	public function testBasicGeneration()
	{
		$url = new UrlGenerator(
			$routes = new Illuminate\Routing\RouteCollection,
			$request = Illuminate\Http\Request::create('http://www.foo.com/')
		);

		$this->assertEquals('http://www.foo.com/foo/bar', $url->to('foo/bar'));
		$this->assertEquals('https://www.foo.com/foo/bar', $url->to('foo/bar', array(), true));
		$this->assertEquals('https://www.foo.com/foo/bar/baz/boom', $url->to('foo/bar', array('baz', 'boom'), true));

		/**
		 * Test HTTPS request URL generation...
		 */
		$url = new UrlGenerator(
			$routes = new Illuminate\Routing\RouteCollection,
			$request = Illuminate\Http\Request::create('https://www.foo.com/')
		);

		$this->assertEquals('https://www.foo.com/foo/bar', $url->to('foo/bar'));

		/**
		 * Test asset URL generation...
		 */
		$url = new UrlGenerator(
			$routes = new Illuminate\Routing\RouteCollection,
			$request = Illuminate\Http\Request::create('http://www.foo.com/index.php/')
		);

		$this->assertEquals('http://www.foo.com/foo/bar', $url->asset('foo/bar'));
		$this->assertEquals('https://www.foo.com/foo/bar', $url->asset('foo/bar', true));
	}


	public function testBasicRouteGeneration()
	{
		$url = new UrlGenerator(
			$routes = new Illuminate\Routing\RouteCollection,
			$request = Illuminate\Http\Request::create('http://www.foo.com/')
		);

		/**
		 * Empty Named Route
		 */
		$route = new Illuminate\Routing\Route(array('GET'), '/', array('as' => 'plain'));
		$routes->add($route);

		/**
		 * Named Routes
		 */
		$route = new Illuminate\Routing\Route(array('GET'), 'foo/bar', array('as' => 'foo'));
		$routes->add($route);

		/**
		 * Parameters...
		 */
		$route = new Illuminate\Routing\Route(array('GET'), 'foo/bar/{baz}/breeze/{boom}', array('as' => 'bar'));
		$routes->add($route);

		/**
		 * Single Parameter...
		 */
		$route = new Illuminate\Routing\Route(array('GET'), 'foo/bar/{baz}', array('as' => 'foobar'));
		$routes->add($route);

		/**
		 * HTTPS...
		 */
		$route = new Illuminate\Routing\Route(array('GET'), 'foo/bar', array('as' => 'baz', 'https'));
		$routes->add($route);

		/**
		 * Controller Route Route
		 */
		$route = new Illuminate\Routing\Route(array('GET'), 'foo/bar', array('controller' => 'foo@bar'));
		$routes->add($route);

		/**
		 * Non ASCII routes
		 */
		$route = new Illuminate\Routing\Route(array('GET'), 'foo/bar/åαф/{baz}', array('as' => 'foobarbaz'));
		$routes->add($route);

		/**
		 * Fragments
		 */
		$route = new Illuminate\Routing\Route(array('GET'), 'foo/bar#derp', array('as' => 'fragment'));
		$routes->add($route);

		$this->assertEquals('/', $url->route('plain', array(), false));
		$this->assertEquals('/?foo=bar', $url->route('plain', array('foo' => 'bar'), false));
		$this->assertEquals('http://www.foo.com/foo/bar', $url->route('foo'));
		$this->assertEquals('/foo/bar', $url->route('foo', array(), false));
		$this->assertEquals('/foo/bar?foo=bar', $url->route('foo', array('foo' => 'bar'), false));
		$this->assertEquals('http://www.foo.com/foo/bar/taylor/breeze/otwell?fly=wall', $url->route('bar', array('taylor', 'otwell', 'fly' => 'wall')));
		$this->assertEquals('http://www.foo.com/foo/bar/otwell/breeze/taylor?fly=wall', $url->route('bar', array('boom' => 'taylor', 'baz' => 'otwell', 'fly' => 'wall')));
		$this->assertEquals('http://www.foo.com/foo/bar/2', $url->route('foobar', 2));
		$this->assertEquals('http://www.foo.com/foo/bar/taylor', $url->route('foobar', 'taylor'));
		$this->assertEquals('/foo/bar/taylor/breeze/otwell?fly=wall', $url->route('bar', array('taylor', 'otwell', 'fly' => 'wall'), false));
		$this->assertEquals('https://www.foo.com/foo/bar', $url->route('baz'));
		$this->assertEquals('http://www.foo.com/foo/bar', $url->action('foo@bar'));
		$this->assertEquals('http://www.foo.com/foo/bar/taylor/breeze/otwell?wall&woz', $url->route('bar', array('wall', 'woz', 'boom' => 'otwell', 'baz' => 'taylor')));
		$this->assertEquals('http://www.foo.com/foo/bar/taylor/breeze/otwell?wall&woz', $url->route('bar', array('taylor', 'otwell', 'wall', 'woz')));
		$this->assertEquals('http://www.foo.com/foo/bar/%C3%A5%CE%B1%D1%84/%C3%A5%CE%B1%D1%84', $url->route('foobarbaz', array('baz' => 'åαф')));
		$this->assertEquals('/foo/bar#derp', $url->route('fragment', array(), false));
		$this->assertEquals('/foo/bar?foo=bar#derp', $url->route('fragment', array('foo' => 'bar'), false));
		$this->assertEquals('/foo/bar?baz=%C3%A5%CE%B1%D1%84#derp', $url->route('fragment', array('baz' => 'åαф'), false));
	}


	public function testControllerRoutesWithADefaultNamespace()
	{
		$url = new UrlGenerator(
			$routes = new Illuminate\Routing\RouteCollection,
			$request = Illuminate\Http\Request::create('http://www.foo.com/')
		);

		$url->setRootControllerNamespace('namespace');

		/**
		 * Controller Route Route
		 */
		$route = new Illuminate\Routing\Route(array('GET'), 'foo/bar', array('controller' => 'namespace\foo@bar'));
		$routes->add($route);

		$route = new Illuminate\Routing\Route(array('GET'), 'something/else', array('controller' => 'something\foo@bar'));
		$routes->add($route);

		$this->assertEquals('http://www.foo.com/foo/bar', $url->action('foo@bar'));
		$this->assertEquals('http://www.foo.com/something/else', $url->action('\something\foo@bar'));
	}


	public function testRoutableInterfaceRouting()
	{
		$url = new UrlGenerator(
			$routes = new Illuminate\Routing\RouteCollection,
			$request = Illuminate\Http\Request::create('http://www.foo.com/')
		);

		$route = new Illuminate\Routing\Route(array('GET'), 'foo/{bar}', array('as' => 'routable'));
		$routes->add($route);

		$model = new RoutableInterfaceStub;
		$model->key = 'routable';

		$this->assertEquals('/foo/routable', $url->route('routable', [$model], false));
	}


	public function testRoutableInterfaceRoutingWithSingleParameter()
	{
		$url = new UrlGenerator(
			$routes = new Illuminate\Routing\RouteCollection,
			$request = Illuminate\Http\Request::create('http://www.foo.com/')
		);

		$route = new Illuminate\Routing\Route(array('GET'), 'foo/{bar}', array('as' => 'routable'));
		$routes->add($route);

		$model = new RoutableInterfaceStub;
		$model->key = 'routable';

		$this->assertEquals('/foo/routable', $url->route('routable', $model, false));
	}


	public function testRoutesMaintainRequestScheme()
	{
		$url = new UrlGenerator(
			$routes = new Illuminate\Routing\RouteCollection,
			$request = Illuminate\Http\Request::create('https://www.foo.com/')
		);

		/**
		 * Named Routes
		 */
		$route = new Illuminate\Routing\Route(array('GET'), 'foo/bar', array('as' => 'foo'));
		$routes->add($route);

		$this->assertEquals('https://www.foo.com/foo/bar', $url->route('foo'));
	}


	public function testHttpOnlyRoutes()
	{
		$url = new UrlGenerator(
			$routes = new Illuminate\Routing\RouteCollection,
			$request = Illuminate\Http\Request::create('https://www.foo.com/')
		);

		/**
		 * Named Routes
		 */
		$route = new Illuminate\Routing\Route(array('GET'), 'foo/bar', array('as' => 'foo', 'http'));
		$routes->add($route);

		$this->assertEquals('http://www.foo.com/foo/bar', $url->route('foo'));
	}


	public function testRoutesWithDomains()
	{
		$url = new UrlGenerator(
			$routes = new Illuminate\Routing\RouteCollection,
			$request = Illuminate\Http\Request::create('http://www.foo.com/')
		);

		$route = new Illuminate\Routing\Route(array('GET'), 'foo/bar', array('as' => 'foo', 'domain' => 'sub.foo.com'));
		$routes->add($route);

		/**
		 * Wildcards & Domains...
		 */
		$route = new Illuminate\Routing\Route(array('GET'), 'foo/bar/{baz}', array('as' => 'bar', 'domain' => 'sub.{foo}.com'));
		$routes->add($route);

		$this->assertEquals('http://sub.foo.com/foo/bar', $url->route('foo'));
		$this->assertEquals('http://sub.taylor.com/foo/bar/otwell', $url->route('bar', array('taylor', 'otwell')));
		$this->assertEquals('/foo/bar/otwell', $url->route('bar', array('taylor', 'otwell'), false));
	}


	public function testRoutesWithDomainsAndPorts()
	{
		$url = new UrlGenerator(
			$routes = new Illuminate\Routing\RouteCollection,
			$request = Illuminate\Http\Request::create('http://www.foo.com:8080/')
		);

		$route = new Illuminate\Routing\Route(array('GET'), 'foo/bar', array('as' => 'foo', 'domain' => 'sub.foo.com'));
		$routes->add($route);

		/**
		 * Wildcards & Domains...
		 */
		$route = new Illuminate\Routing\Route(array('GET'), 'foo/bar/{baz}', array('as' => 'bar', 'domain' => 'sub.{foo}.com'));
		$routes->add($route);

		$this->assertEquals('http://sub.foo.com:8080/foo/bar', $url->route('foo'));
		$this->assertEquals('http://sub.taylor.com:8080/foo/bar/otwell', $url->route('bar', array('taylor', 'otwell')));
	}


	public function testHttpsRoutesWithDomains()
	{
		$url = new UrlGenerator(
			$routes = new Illuminate\Routing\RouteCollection,
			$request = Illuminate\Http\Request::create('https://foo.com/')
		);

		/**
		 * When on HTTPS, no need to specify 443
		 */
		$route = new Illuminate\Routing\Route(array('GET'), 'foo/bar', array('as' => 'baz', 'domain' => 'sub.foo.com'));
		$routes->add($route);

		$this->assertEquals('https://sub.foo.com/foo/bar', $url->route('baz'));
	}


	public function testUrlGenerationForControllers()
	{
		$url = new UrlGenerator(
			$routes = new Illuminate\Routing\RouteCollection,
			$request = Illuminate\Http\Request::create('http://www.foo.com:8080/')
		);

		$route = new Illuminate\Routing\Route(array('GET'), 'foo/{one}/{two?}/{three?}', array('as' => 'foo', function() {}));
		$routes->add($route);

		$this->assertEquals('http://www.foo.com:8080/foo', $url->route('foo'));
	}


	public function testForceRootUrl()
	{
		$url = new UrlGenerator(
			$routes = new Illuminate\Routing\RouteCollection,
			$request = Illuminate\Http\Request::create('http://www.foo.com/')
		);

		$url->forceRootUrl('https://www.bar.com');
		$this->assertEquals('http://www.bar.com/foo/bar', $url->to('foo/bar'));


		/**
		 * Route Based...
		 */
		$url = new UrlGenerator(
			$routes = new Illuminate\Routing\RouteCollection,
			$request = Illuminate\Http\Request::create('http://www.foo.com/')
		);

		$url->forceSchema('https');
		$route = new Illuminate\Routing\Route(array('GET'), '/foo', array('as' => 'plain'));
		$routes->add($route);

		$this->assertEquals('https://www.foo.com/foo', $url->route('plain'));

		$url->forceRootUrl('https://www.bar.com');
		$this->assertEquals('https://www.bar.com/foo', $url->route('plain'));
	}

}

class RoutableInterfaceStub implements UrlRoutable {
	public $key;
	public function getRouteKey() { return $this->{$this->getRouteKeyName()}; }
	public function getRouteKeyName() { return 'key'; }
}
=======
<?php

use Illuminate\Routing\UrlGenerator;

class RoutingUrlGeneratorTest extends PHPUnit_Framework_TestCase {

	public function testBasicGeneration()
	{
		$url = new UrlGenerator(
			$routes = new Illuminate\Routing\RouteCollection,
			$request = Illuminate\Http\Request::create('http://www.foo.com/')
		);

		$this->assertEquals('http://www.foo.com/foo/bar', $url->to('foo/bar'));
		$this->assertEquals('https://www.foo.com/foo/bar', $url->to('foo/bar', array(), true));
		$this->assertEquals('https://www.foo.com/foo/bar/baz/boom', $url->to('foo/bar', array('baz', 'boom'), true));

		/**
		 * Test HTTPS request URL generation...
		 */
		$url = new UrlGenerator(
			$routes = new Illuminate\Routing\RouteCollection,
			$request = Illuminate\Http\Request::create('https://www.foo.com/')
		);

		$this->assertEquals('https://www.foo.com/foo/bar', $url->to('foo/bar'));

		/**
		 * Test asset URL generation...
		 */
		$url = new UrlGenerator(
			$routes = new Illuminate\Routing\RouteCollection,
			$request = Illuminate\Http\Request::create('http://www.foo.com/index.php/')
		);

		$this->assertEquals('http://www.foo.com/foo/bar', $url->asset('foo/bar'));
		$this->assertEquals('https://www.foo.com/foo/bar', $url->asset('foo/bar', true));
	}


	public function testBasicRouteGeneration()
	{
		$url = new UrlGenerator(
			$routes = new Illuminate\Routing\RouteCollection,
			$request = Illuminate\Http\Request::create('http://www.foo.com/')
		);

		/**
		 * Empty Named Route
		 */
		$route = new Illuminate\Routing\Route(array('GET'), '/', array('as' => 'plain'));
		$routes->add($route);

		/**
		 * Named Routes
		 */
		$route = new Illuminate\Routing\Route(array('GET'), 'foo/bar', array('as' => 'foo'));
		$routes->add($route);

		/**
		 * Parameters...
		 */
		$route = new Illuminate\Routing\Route(array('GET'), 'foo/bar/{baz}/breeze/{boom}', array('as' => 'bar'));
		$routes->add($route);

		/**
		 * HTTPS...
		 */
		$route = new Illuminate\Routing\Route(array('GET'), 'foo/bar', array('as' => 'baz', 'https'));
		$routes->add($route);

		/**
		 * Controller Route Route
		 */
		$route = new Illuminate\Routing\Route(array('GET'), 'foo/bar', array('controller' => 'foo@bar'));
		$routes->add($route);

		/**
		 * Non ASCII routes
		 */
		$route = new Illuminate\Routing\Route(array('GET'), 'foo/bar/åαф/{baz}', array('as' => 'foobarbaz'));
		$routes->add($route);

		$this->assertEquals('/', $url->route('plain', array(), false));
		$this->assertEquals('/?foo=bar', $url->route('plain', array('foo' => 'bar'), false));
		$this->assertEquals('http://www.foo.com/foo/bar', $url->route('foo'));
		$this->assertEquals('/foo/bar', $url->route('foo', array(), false));
		$this->assertEquals('/foo/bar?foo=bar', $url->route('foo', array('foo' => 'bar'), false));
		$this->assertEquals('http://www.foo.com/foo/bar/taylor/breeze/otwell?fly=wall', $url->route('bar', array('taylor', 'otwell', 'fly' => 'wall')));
		$this->assertEquals('http://www.foo.com/foo/bar/otwell/breeze/taylor?fly=wall', $url->route('bar', array('boom' => 'taylor', 'baz' => 'otwell', 'fly' => 'wall')));
		$this->assertEquals('/foo/bar/taylor/breeze/otwell?fly=wall', $url->route('bar', array('taylor', 'otwell', 'fly' => 'wall'), false));
		$this->assertEquals('https://www.foo.com/foo/bar', $url->route('baz'));
		$this->assertEquals('http://www.foo.com/foo/bar', $url->action('foo@bar'));
		$this->assertEquals('http://www.foo.com/foo/bar/taylor/breeze/otwell?wall&woz', $url->route('bar', array('wall', 'woz', 'boom' => 'otwell', 'baz' => 'taylor')));
		$this->assertEquals('http://www.foo.com/foo/bar/taylor/breeze/otwell?wall&woz', $url->route('bar', array('taylor', 'otwell', 'wall', 'woz')));
		$this->assertEquals('http://www.foo.com/foo/bar/%C3%A5%CE%B1%D1%84/%C3%A5%CE%B1%D1%84', $url->route('foobarbaz', array('baz' => 'åαф')));

	}


	public function testRoutesMaintainRequestScheme()
	{
		$url = new UrlGenerator(
			$routes = new Illuminate\Routing\RouteCollection,
			$request = Illuminate\Http\Request::create('https://www.foo.com/')
		);

		/**
		 * Named Routes
		 */
		$route = new Illuminate\Routing\Route(array('GET'), 'foo/bar', array('as' => 'foo'));
		$routes->add($route);

		$this->assertEquals('https://www.foo.com/foo/bar', $url->route('foo'));
	}


	public function testHttpOnlyRoutes()
	{
		$url = new UrlGenerator(
			$routes = new Illuminate\Routing\RouteCollection,
			$request = Illuminate\Http\Request::create('https://www.foo.com/')
		);

		/**
		 * Named Routes
		 */
		$route = new Illuminate\Routing\Route(array('GET'), 'foo/bar', array('as' => 'foo', 'http'));
		$routes->add($route);

		$this->assertEquals('http://www.foo.com/foo/bar', $url->route('foo'));
	}


	public function testRoutesWithDomains()
	{
		$url = new UrlGenerator(
			$routes = new Illuminate\Routing\RouteCollection,
			$request = Illuminate\Http\Request::create('http://www.foo.com/')
		);

		$route = new Illuminate\Routing\Route(array('GET'), 'foo/bar', array('as' => 'foo', 'domain' => 'sub.foo.com'));
		$routes->add($route);

		/**
		 * Wildcards & Domains...
		 */
		$route = new Illuminate\Routing\Route(array('GET'), 'foo/bar/{baz}', array('as' => 'bar', 'domain' => 'sub.{foo}.com'));
		$routes->add($route);

		$this->assertEquals('http://sub.foo.com/foo/bar', $url->route('foo'));
		$this->assertEquals('http://sub.taylor.com/foo/bar/otwell', $url->route('bar', array('taylor', 'otwell')));
		$this->assertEquals('/foo/bar/otwell', $url->route('bar', array('taylor', 'otwell'), false));
	}


	public function testRoutesWithDomainsAndPorts()
	{
		$url = new UrlGenerator(
			$routes = new Illuminate\Routing\RouteCollection,
			$request = Illuminate\Http\Request::create('http://www.foo.com:8080/')
		);

		$route = new Illuminate\Routing\Route(array('GET'), 'foo/bar', array('as' => 'foo', 'domain' => 'sub.foo.com'));
		$routes->add($route);

		/**
		 * Wildcards & Domains...
		 */
		$route = new Illuminate\Routing\Route(array('GET'), 'foo/bar/{baz}', array('as' => 'bar', 'domain' => 'sub.{foo}.com'));
		$routes->add($route);

		$this->assertEquals('http://sub.foo.com:8080/foo/bar', $url->route('foo'));
		$this->assertEquals('http://sub.taylor.com:8080/foo/bar/otwell', $url->route('bar', array('taylor', 'otwell')));
	}


	public function testHttpsRoutesWithDomains()
	{
		$url = new UrlGenerator(
			$routes = new Illuminate\Routing\RouteCollection,
			$request = Illuminate\Http\Request::create('https://foo.com/')
		);

		/**
		 * When on HTTPS, no need to specify 443
		 */
		$route = new Illuminate\Routing\Route(array('GET'), 'foo/bar', array('as' => 'baz', 'domain' => 'sub.foo.com'));
		$routes->add($route);

		$this->assertEquals('https://sub.foo.com/foo/bar', $url->route('baz'));
	}


	public function testUrlGenerationForControllers()
	{
		$url = new UrlGenerator(
			$routes = new Illuminate\Routing\RouteCollection,
			$request = Illuminate\Http\Request::create('http://www.foo.com:8080/')
		);

		$route = new Illuminate\Routing\Route(array('GET'), 'foo/{one}/{two?}/{three?}', array('as' => 'foo', function() {}));
		$routes->add($route);

		$this->assertEquals('http://www.foo.com:8080/foo', $url->route('foo'));
	}


	public function testForceRootUrl()
	{
		$url = new UrlGenerator(
			$routes = new Illuminate\Routing\RouteCollection,
			$request = Illuminate\Http\Request::create('http://www.foo.com/')
		);

		$url->forceRootUrl('https://www.bar.com');
		$this->assertEquals('http://www.bar.com/foo/bar', $url->to('foo/bar'));


		/**
		 * Route Based...
		 */
		$url = new UrlGenerator(
			$routes = new Illuminate\Routing\RouteCollection,
			$request = Illuminate\Http\Request::create('http://www.foo.com/')
		);

		$url->forceSchema('https');
		$route = new Illuminate\Routing\Route(array('GET'), '/foo', array('as' => 'plain'));
		$routes->add($route);

		$this->assertEquals('https://www.foo.com/foo', $url->route('plain'));

		$url->forceRootUrl('https://www.bar.com');
		$this->assertEquals('https://www.bar.com/foo', $url->route('plain'));
	}


	public function testPrevious()
	{
		$url = new UrlGenerator(
			$routes = new Illuminate\Routing\RouteCollection,
			$request = Illuminate\Http\Request::create('http://www.foo.com/')
		);

		$url->getRequest()->headers->set('referer', 'http://www.bar.com/');
		$this->assertEquals('http://www.bar.com/', $url->previous());

		$url->getRequest()->headers->remove('referer');
		$this->assertEquals($url->to('/'), $url->previous());
	}

}
>>>>>>> 5d1972ad
<|MERGE_RESOLUTION|>--- conflicted
+++ resolved
@@ -1,4 +1,3 @@
-<<<<<<< HEAD
 <?php
 
 use Illuminate\Routing\UrlGenerator;
@@ -310,6 +309,21 @@
 		$this->assertEquals('https://www.bar.com/foo', $url->route('plain'));
 	}
 
+
+	public function testPrevious()
+	{
+		$url = new UrlGenerator(
+			$routes = new Illuminate\Routing\RouteCollection,
+			$request = Illuminate\Http\Request::create('http://www.foo.com/')
+		);
+
+		$url->getRequest()->headers->set('referer', 'http://www.bar.com/');
+		$this->assertEquals('http://www.bar.com/', $url->previous());
+
+		$url->getRequest()->headers->remove('referer');
+		$this->assertEquals($url->to('/'), $url->previous());
+	}
+
 }
 
 class RoutableInterfaceStub implements UrlRoutable {
@@ -317,258 +331,3 @@
 	public function getRouteKey() { return $this->{$this->getRouteKeyName()}; }
 	public function getRouteKeyName() { return 'key'; }
 }
-=======
-<?php
-
-use Illuminate\Routing\UrlGenerator;
-
-class RoutingUrlGeneratorTest extends PHPUnit_Framework_TestCase {
-
-	public function testBasicGeneration()
-	{
-		$url = new UrlGenerator(
-			$routes = new Illuminate\Routing\RouteCollection,
-			$request = Illuminate\Http\Request::create('http://www.foo.com/')
-		);
-
-		$this->assertEquals('http://www.foo.com/foo/bar', $url->to('foo/bar'));
-		$this->assertEquals('https://www.foo.com/foo/bar', $url->to('foo/bar', array(), true));
-		$this->assertEquals('https://www.foo.com/foo/bar/baz/boom', $url->to('foo/bar', array('baz', 'boom'), true));
-
-		/**
-		 * Test HTTPS request URL generation...
-		 */
-		$url = new UrlGenerator(
-			$routes = new Illuminate\Routing\RouteCollection,
-			$request = Illuminate\Http\Request::create('https://www.foo.com/')
-		);
-
-		$this->assertEquals('https://www.foo.com/foo/bar', $url->to('foo/bar'));
-
-		/**
-		 * Test asset URL generation...
-		 */
-		$url = new UrlGenerator(
-			$routes = new Illuminate\Routing\RouteCollection,
-			$request = Illuminate\Http\Request::create('http://www.foo.com/index.php/')
-		);
-
-		$this->assertEquals('http://www.foo.com/foo/bar', $url->asset('foo/bar'));
-		$this->assertEquals('https://www.foo.com/foo/bar', $url->asset('foo/bar', true));
-	}
-
-
-	public function testBasicRouteGeneration()
-	{
-		$url = new UrlGenerator(
-			$routes = new Illuminate\Routing\RouteCollection,
-			$request = Illuminate\Http\Request::create('http://www.foo.com/')
-		);
-
-		/**
-		 * Empty Named Route
-		 */
-		$route = new Illuminate\Routing\Route(array('GET'), '/', array('as' => 'plain'));
-		$routes->add($route);
-
-		/**
-		 * Named Routes
-		 */
-		$route = new Illuminate\Routing\Route(array('GET'), 'foo/bar', array('as' => 'foo'));
-		$routes->add($route);
-
-		/**
-		 * Parameters...
-		 */
-		$route = new Illuminate\Routing\Route(array('GET'), 'foo/bar/{baz}/breeze/{boom}', array('as' => 'bar'));
-		$routes->add($route);
-
-		/**
-		 * HTTPS...
-		 */
-		$route = new Illuminate\Routing\Route(array('GET'), 'foo/bar', array('as' => 'baz', 'https'));
-		$routes->add($route);
-
-		/**
-		 * Controller Route Route
-		 */
-		$route = new Illuminate\Routing\Route(array('GET'), 'foo/bar', array('controller' => 'foo@bar'));
-		$routes->add($route);
-
-		/**
-		 * Non ASCII routes
-		 */
-		$route = new Illuminate\Routing\Route(array('GET'), 'foo/bar/åαф/{baz}', array('as' => 'foobarbaz'));
-		$routes->add($route);
-
-		$this->assertEquals('/', $url->route('plain', array(), false));
-		$this->assertEquals('/?foo=bar', $url->route('plain', array('foo' => 'bar'), false));
-		$this->assertEquals('http://www.foo.com/foo/bar', $url->route('foo'));
-		$this->assertEquals('/foo/bar', $url->route('foo', array(), false));
-		$this->assertEquals('/foo/bar?foo=bar', $url->route('foo', array('foo' => 'bar'), false));
-		$this->assertEquals('http://www.foo.com/foo/bar/taylor/breeze/otwell?fly=wall', $url->route('bar', array('taylor', 'otwell', 'fly' => 'wall')));
-		$this->assertEquals('http://www.foo.com/foo/bar/otwell/breeze/taylor?fly=wall', $url->route('bar', array('boom' => 'taylor', 'baz' => 'otwell', 'fly' => 'wall')));
-		$this->assertEquals('/foo/bar/taylor/breeze/otwell?fly=wall', $url->route('bar', array('taylor', 'otwell', 'fly' => 'wall'), false));
-		$this->assertEquals('https://www.foo.com/foo/bar', $url->route('baz'));
-		$this->assertEquals('http://www.foo.com/foo/bar', $url->action('foo@bar'));
-		$this->assertEquals('http://www.foo.com/foo/bar/taylor/breeze/otwell?wall&woz', $url->route('bar', array('wall', 'woz', 'boom' => 'otwell', 'baz' => 'taylor')));
-		$this->assertEquals('http://www.foo.com/foo/bar/taylor/breeze/otwell?wall&woz', $url->route('bar', array('taylor', 'otwell', 'wall', 'woz')));
-		$this->assertEquals('http://www.foo.com/foo/bar/%C3%A5%CE%B1%D1%84/%C3%A5%CE%B1%D1%84', $url->route('foobarbaz', array('baz' => 'åαф')));
-
-	}
-
-
-	public function testRoutesMaintainRequestScheme()
-	{
-		$url = new UrlGenerator(
-			$routes = new Illuminate\Routing\RouteCollection,
-			$request = Illuminate\Http\Request::create('https://www.foo.com/')
-		);
-
-		/**
-		 * Named Routes
-		 */
-		$route = new Illuminate\Routing\Route(array('GET'), 'foo/bar', array('as' => 'foo'));
-		$routes->add($route);
-
-		$this->assertEquals('https://www.foo.com/foo/bar', $url->route('foo'));
-	}
-
-
-	public function testHttpOnlyRoutes()
-	{
-		$url = new UrlGenerator(
-			$routes = new Illuminate\Routing\RouteCollection,
-			$request = Illuminate\Http\Request::create('https://www.foo.com/')
-		);
-
-		/**
-		 * Named Routes
-		 */
-		$route = new Illuminate\Routing\Route(array('GET'), 'foo/bar', array('as' => 'foo', 'http'));
-		$routes->add($route);
-
-		$this->assertEquals('http://www.foo.com/foo/bar', $url->route('foo'));
-	}
-
-
-	public function testRoutesWithDomains()
-	{
-		$url = new UrlGenerator(
-			$routes = new Illuminate\Routing\RouteCollection,
-			$request = Illuminate\Http\Request::create('http://www.foo.com/')
-		);
-
-		$route = new Illuminate\Routing\Route(array('GET'), 'foo/bar', array('as' => 'foo', 'domain' => 'sub.foo.com'));
-		$routes->add($route);
-
-		/**
-		 * Wildcards & Domains...
-		 */
-		$route = new Illuminate\Routing\Route(array('GET'), 'foo/bar/{baz}', array('as' => 'bar', 'domain' => 'sub.{foo}.com'));
-		$routes->add($route);
-
-		$this->assertEquals('http://sub.foo.com/foo/bar', $url->route('foo'));
-		$this->assertEquals('http://sub.taylor.com/foo/bar/otwell', $url->route('bar', array('taylor', 'otwell')));
-		$this->assertEquals('/foo/bar/otwell', $url->route('bar', array('taylor', 'otwell'), false));
-	}
-
-
-	public function testRoutesWithDomainsAndPorts()
-	{
-		$url = new UrlGenerator(
-			$routes = new Illuminate\Routing\RouteCollection,
-			$request = Illuminate\Http\Request::create('http://www.foo.com:8080/')
-		);
-
-		$route = new Illuminate\Routing\Route(array('GET'), 'foo/bar', array('as' => 'foo', 'domain' => 'sub.foo.com'));
-		$routes->add($route);
-
-		/**
-		 * Wildcards & Domains...
-		 */
-		$route = new Illuminate\Routing\Route(array('GET'), 'foo/bar/{baz}', array('as' => 'bar', 'domain' => 'sub.{foo}.com'));
-		$routes->add($route);
-
-		$this->assertEquals('http://sub.foo.com:8080/foo/bar', $url->route('foo'));
-		$this->assertEquals('http://sub.taylor.com:8080/foo/bar/otwell', $url->route('bar', array('taylor', 'otwell')));
-	}
-
-
-	public function testHttpsRoutesWithDomains()
-	{
-		$url = new UrlGenerator(
-			$routes = new Illuminate\Routing\RouteCollection,
-			$request = Illuminate\Http\Request::create('https://foo.com/')
-		);
-
-		/**
-		 * When on HTTPS, no need to specify 443
-		 */
-		$route = new Illuminate\Routing\Route(array('GET'), 'foo/bar', array('as' => 'baz', 'domain' => 'sub.foo.com'));
-		$routes->add($route);
-
-		$this->assertEquals('https://sub.foo.com/foo/bar', $url->route('baz'));
-	}
-
-
-	public function testUrlGenerationForControllers()
-	{
-		$url = new UrlGenerator(
-			$routes = new Illuminate\Routing\RouteCollection,
-			$request = Illuminate\Http\Request::create('http://www.foo.com:8080/')
-		);
-
-		$route = new Illuminate\Routing\Route(array('GET'), 'foo/{one}/{two?}/{three?}', array('as' => 'foo', function() {}));
-		$routes->add($route);
-
-		$this->assertEquals('http://www.foo.com:8080/foo', $url->route('foo'));
-	}
-
-
-	public function testForceRootUrl()
-	{
-		$url = new UrlGenerator(
-			$routes = new Illuminate\Routing\RouteCollection,
-			$request = Illuminate\Http\Request::create('http://www.foo.com/')
-		);
-
-		$url->forceRootUrl('https://www.bar.com');
-		$this->assertEquals('http://www.bar.com/foo/bar', $url->to('foo/bar'));
-
-
-		/**
-		 * Route Based...
-		 */
-		$url = new UrlGenerator(
-			$routes = new Illuminate\Routing\RouteCollection,
-			$request = Illuminate\Http\Request::create('http://www.foo.com/')
-		);
-
-		$url->forceSchema('https');
-		$route = new Illuminate\Routing\Route(array('GET'), '/foo', array('as' => 'plain'));
-		$routes->add($route);
-
-		$this->assertEquals('https://www.foo.com/foo', $url->route('plain'));
-
-		$url->forceRootUrl('https://www.bar.com');
-		$this->assertEquals('https://www.bar.com/foo', $url->route('plain'));
-	}
-
-
-	public function testPrevious()
-	{
-		$url = new UrlGenerator(
-			$routes = new Illuminate\Routing\RouteCollection,
-			$request = Illuminate\Http\Request::create('http://www.foo.com/')
-		);
-
-		$url->getRequest()->headers->set('referer', 'http://www.bar.com/');
-		$this->assertEquals('http://www.bar.com/', $url->previous());
-
-		$url->getRequest()->headers->remove('referer');
-		$this->assertEquals($url->to('/'), $url->previous());
-	}
-
-}
->>>>>>> 5d1972ad
