--- conflicted
+++ resolved
@@ -1,7 +1,6 @@
 <?php
 
 use Mockery as m;
-use Symfony\Component\HttpFoundation\Request as SymfonyRequest;
 use Illuminate\Http\Request;
 use Symfony\Component\HttpFoundation\Request as SymfonyRequest;
 
@@ -413,13 +412,14 @@
 	}
 
 
-<<<<<<< HEAD
 	public function testUserResolverMakesUserAvailableAsMagicProperty()
 	{
 		$request = Request::create('/', 'GET', array(), array(), array(), array('HTTP_ACCEPT' => 'application/json'));
 		$request->setUserResolver(function() { return 'user'; });
 		$this->assertEquals('user', $request->user());
-=======
+	}
+
+
 	public function testCreateFromBase()
 	{
 		$body = [
@@ -436,7 +436,6 @@
 		$request = Request::createFromBase($base);
 
 		$this->assertEquals($request->request->all(), $body);
->>>>>>> 2d31286e
 	}
 
 }