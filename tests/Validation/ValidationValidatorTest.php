--- conflicted
+++ resolved
@@ -1829,27 +1829,15 @@
         $v = new Validator($trans, ['foo' => [1, 2, 3]], ['foo' => 'Array|Max:2']);
         $this->assertFalse($v->passes());
 
-<<<<<<< HEAD
         $file = $this->getMockBuilder(UploadedFile::class)->onlyMethods(['isValid', 'getSize'])->setConstructorArgs([__FILE__, basename(__FILE__)])->getMock();
-        $file->expects($this->any())->method('isValid')->willReturn(true);
-        $file->expects($this->once())->method('getSize')->willReturn(3072);
-        $v = new Validator($trans, ['photo' => $file], ['photo' => 'Max:10']);
-        $this->assertTrue($v->passes());
-
-        $file = $this->getMockBuilder(UploadedFile::class)->onlyMethods(['isValid', 'getSize'])->setConstructorArgs([__FILE__, basename(__FILE__)])->getMock();
-        $file->expects($this->any())->method('isValid')->willReturn(true);
-        $file->expects($this->once())->method('getSize')->willReturn(4072);
-=======
-        $file = $this->getMockBuilder(UploadedFile::class)->setMethods(['isValid', 'getSize'])->setConstructorArgs([__FILE__, basename(__FILE__)])->getMock();
         $file->method('isValid')->willReturn(true);
         $file->method('getSize')->willReturn(3072);
         $v = new Validator($trans, ['photo' => $file], ['photo' => 'Max:10']);
         $this->assertTrue($v->passes());
 
-        $file = $this->getMockBuilder(UploadedFile::class)->setMethods(['isValid', 'getSize'])->setConstructorArgs([__FILE__, basename(__FILE__)])->getMock();
+        $file = $this->getMockBuilder(UploadedFile::class)->onlyMethods(['isValid', 'getSize'])->setConstructorArgs([__FILE__, basename(__FILE__)])->getMock();
         $file->method('isValid')->willReturn(true);
         $file->method('getSize')->willReturn(4072);
->>>>>>> 6394fed3
         $v = new Validator($trans, ['photo' => $file], ['photo' => 'Max:2']);
         $this->assertFalse($v->passes());
 
