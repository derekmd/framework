<?php

namespace Illuminate\Tests\Validation;

use DateTime;
use DateTimeImmutable;
use Egulias\EmailValidator\Validation\NoRFCWarningsValidation;
use Illuminate\Container\Container;
use Illuminate\Contracts\Auth\Authenticatable;
use Illuminate\Contracts\Auth\Guard;
use Illuminate\Contracts\Hashing\Hasher;
use Illuminate\Contracts\Translation\Translator as TranslatorContract;
use Illuminate\Contracts\Validation\ImplicitRule;
use Illuminate\Contracts\Validation\Rule;
use Illuminate\Database\Eloquent\Model;
use Illuminate\Support\Arr;
use Illuminate\Support\Carbon;
use Illuminate\Translation\ArrayLoader;
use Illuminate\Translation\Translator;
use Illuminate\Validation\DatabasePresenceVerifierInterface;
use Illuminate\Validation\Rules\Exists;
use Illuminate\Validation\Rules\Unique;
use Illuminate\Validation\ValidationData;
use Illuminate\Validation\ValidationException;
use Illuminate\Validation\Validator;
use InvalidArgumentException;
use Mockery as m;
use PHPUnit\Framework\TestCase;
use stdClass;
use Symfony\Component\HttpFoundation\File\File;
use Symfony\Component\HttpFoundation\File\UploadedFile;

class ValidationValidatorTest extends TestCase
{
    protected function tearDown(): void
    {
        Carbon::setTestNow();
        m::close();
    }

    public function testNestedErrorMessagesAreRetrievedFromLocalArray()
    {
        $trans = $this->getIlluminateArrayTranslator();
        $v = new Validator($trans, [
            'users' => [
                [
                    'name' => 'Taylor Otwell',
                    'posts' => [
                        [
                            'name' => '',
                        ],
                    ],
                ],
            ],
        ], [
            'users.*.name' => ['required'],
            'users.*.posts.*.name' => ['required'],
        ], [
            'users.*.name.required' => 'user name is required',
            'users.*.posts.*.name.required' => 'post name is required',
        ]);

        $this->assertFalse($v->passes());
        $this->assertEquals('post name is required', $v->errors()->all()[0]);
    }

    public function testSometimesWorksOnNestedArrays()
    {
        $trans = $this->getIlluminateArrayTranslator();
        $v = new Validator($trans, ['foo' => ['bar' => ['baz' => '']]], ['foo.bar.baz' => 'sometimes|required']);
        $this->assertFalse($v->passes());
        $this->assertEquals(['foo.bar.baz' => ['Required' => []]], $v->failed());

        $trans = $this->getIlluminateArrayTranslator();
        $v = new Validator($trans, ['foo' => ['bar' => ['baz' => 'nonEmpty']]], ['foo.bar.baz' => 'sometimes|required']);
        $this->assertTrue($v->passes());
    }

    public function testAfterCallbacksAreCalledWithValidatorInstance()
    {
        $trans = $this->getIlluminateArrayTranslator();
        $v = new Validator($trans, ['foo' => 'bar', 'baz' => 'boom'], ['foo' => 'Same:baz']);
        $v->setContainer(new Container);
        $v->after(function ($validator) {
            $_SERVER['__validator.after.test'] = true;

            // For asserting we can actually work with the instance
            $validator->errors()->add('bar', 'foo');
        });

        $this->assertFalse($v->passes());
        $this->assertTrue($_SERVER['__validator.after.test']);
        $this->assertTrue($v->errors()->has('bar'));

        unset($_SERVER['__validator.after.test']);
    }

    public function testSometimesWorksOnArrays()
    {
        $trans = $this->getIlluminateArrayTranslator();
        $v = new Validator($trans, ['foo' => ['bar', 'baz', 'moo']], ['foo' => 'sometimes|required|between:5,10']);
        $this->assertFalse($v->passes());
        $this->assertNotEmpty($v->failed());

        $trans = $this->getIlluminateArrayTranslator();
        $v = new Validator($trans, ['foo' => ['bar', 'baz', 'moo', 'pew', 'boom']], ['foo' => 'sometimes|required|between:5,10']);
        $this->assertTrue($v->passes());
    }

    public function testValidateThrowsOnFail()
    {
        $this->expectException(ValidationException::class);

        $trans = $this->getIlluminateArrayTranslator();
        $v = new Validator($trans, ['foo' => 'bar'], ['baz' => 'required']);

        $v->validate();
    }

    public function testValidateDoesntThrowOnPass()
    {
        $trans = $this->getIlluminateArrayTranslator();
        $v = new Validator($trans, ['foo' => 'bar'], ['foo' => 'required']);

        $v->validate();
    }

    public function testHasFailedValidationRules()
    {
        $trans = $this->getIlluminateArrayTranslator();
        $v = new Validator($trans, ['foo' => 'bar', 'baz' => 'boom'], ['foo' => 'Same:baz']);
        $this->assertFalse($v->passes());
        $this->assertEquals(['foo' => ['Same' => ['baz']]], $v->failed());
    }

    public function testFailingOnce()
    {
        $trans = $this->getIlluminateArrayTranslator();
        $v = new Validator($trans, ['foo' => 'bar', 'baz' => 'boom'], ['foo' => 'Bail|Same:baz|In:qux']);
        $this->assertFalse($v->passes());
        $this->assertEquals(['foo' => ['Same' => ['baz']]], $v->failed());
    }

    public function testHasNotFailedValidationRules()
    {
        $trans = $this->getTranslator();
        $trans->shouldReceive('get')->never();
        $v = new Validator($trans, ['foo' => 'taylor'], ['name' => 'Confirmed']);
        $this->assertTrue($v->passes());
        $this->assertEmpty($v->failed());
    }

    public function testSometimesCanSkipRequiredRules()
    {
        $trans = $this->getTranslator();
        $trans->shouldReceive('get')->never();
        $v = new Validator($trans, [], ['name' => 'sometimes|required']);
        $this->assertTrue($v->passes());
        $this->assertEmpty($v->failed());
    }

    public function testInValidatableRulesReturnsValid()
    {
        $trans = $this->getTranslator();
        $trans->shouldReceive('get')->never();
        $v = new Validator($trans, ['foo' => 'taylor'], ['name' => 'Confirmed']);
        $this->assertTrue($v->passes());
    }

    public function testValidateEmptyStringsAlwaysPasses()
    {
        $trans = $this->getIlluminateArrayTranslator();

        $v = new Validator($trans, ['x' => ''], ['x' => 'size:10|array|integer|min:5']);
        $this->assertTrue($v->passes());
    }

    public function testEmptyExistingAttributesAreValidated()
    {
        $trans = $this->getIlluminateArrayTranslator();

        $v = new Validator($trans, ['x' => ''], ['x' => 'array']);
        $this->assertTrue($v->passes());

        $v = new Validator($trans, ['x' => []], ['x' => 'boolean']);
        $this->assertTrue($v->fails());

        $v = new Validator($trans, ['x' => []], ['x' => 'numeric']);
        $this->assertTrue($v->fails());

        $v = new Validator($trans, ['x' => []], ['x' => 'integer']);
        $this->assertTrue($v->fails());

        $v = new Validator($trans, ['x' => []], ['x' => 'string']);
        $this->assertTrue($v->fails());

        $v = new Validator($trans, [], ['x' => 'string', 'y' => 'numeric', 'z' => 'integer', 'a' => 'boolean', 'b' => 'array']);
        $this->assertTrue($v->passes());
    }

    public function testNullable()
    {
        $trans = $this->getIlluminateArrayTranslator();

        $v = new Validator($trans, [
            'x' => null, 'y' => null, 'z' => null, 'a' => null, 'b' => null,
        ], [
            'x' => 'string|nullable', 'y' => 'integer|nullable', 'z' => 'numeric|nullable', 'a' => 'array|nullable', 'b' => 'bool|nullable',
        ]);
        $this->assertTrue($v->passes());

        $v = new Validator($trans, [
            'x' => null, 'y' => null, 'z' => null, 'a' => null, 'b' => null,
        ], [
            'x' => 'string', 'y' => 'integer', 'z' => 'numeric', 'a' => 'array', 'b' => 'bool',
        ]);
        $this->assertTrue($v->fails());
        $this->assertSame('validation.string', $v->messages()->get('x')[0]);
        $this->assertSame('validation.integer', $v->messages()->get('y')[0]);
        $this->assertSame('validation.numeric', $v->messages()->get('z')[0]);
        $this->assertSame('validation.array', $v->messages()->get('a')[0]);
        $this->assertSame('validation.boolean', $v->messages()->get('b')[0]);
    }

    public function testNullableMakesNoDifferenceIfImplicitRuleExists()
    {
        $trans = $this->getIlluminateArrayTranslator();

        $v = new Validator($trans, [
            'x' => null, 'y' => null,
        ], [
            'x' => 'nullable|required_with:y|integer',
            'y' => 'nullable|required_with:x|integer',
        ]);
        $this->assertTrue($v->passes());

        $v = new Validator($trans, [
            'x' => 'value', 'y' => null,
        ], [
            'x' => 'nullable|required_with:y|integer',
            'y' => 'nullable|required_with:x|integer',
        ]);
        $this->assertTrue($v->fails());
        $this->assertSame('validation.integer', $v->messages()->get('x')[0]);

        $v = new Validator($trans, [
            'x' => 123, 'y' => null,
        ], [
            'x' => 'nullable|required_with:y|integer',
            'y' => 'nullable|required_with:x|integer',
        ]);
        $this->assertTrue($v->fails());
        $this->assertSame('validation.required_with', $v->messages()->get('y')[0]);
    }

    public function testProperLanguageLineIsSet()
    {
        $trans = $this->getIlluminateArrayTranslator();
        $trans->addLines(['validation.required' => 'required!'], 'en');
        $v = new Validator($trans, ['name' => ''], ['name' => 'Required']);
        $this->assertFalse($v->passes());
        $v->messages()->setFormat(':message');

        $this->assertSame('required!', $v->messages()->first('name'));
    }

    public function testCustomReplacersAreCalled()
    {
        $trans = $this->getIlluminateArrayTranslator();
        $trans->addLines(['validation.required' => 'foo bar'], 'en');
        $v = new Validator($trans, ['name' => ''], ['name' => 'Required']);
        $v->addReplacer('required', function ($message, $attribute, $rule, $parameters) {
            return str_replace('bar', 'taylor', $message);
        });
        $this->assertFalse($v->passes());
        $v->messages()->setFormat(':message');
        $this->assertSame('foo taylor', $v->messages()->first('name'));
    }

    public function testClassBasedCustomReplacers()
    {
        $trans = $this->getIlluminateArrayTranslator();
        $trans->addLines(['validation.foo' => 'foo!'], 'en');
        $v = new Validator($trans, [], ['name' => 'required']);
        $v->setContainer($container = m::mock(Container::class));
        $v->addReplacer('required', 'Foo@bar');
        $container->shouldReceive('make')->once()->with('Foo')->andReturn($foo = m::mock(stdClass::class));
        $foo->shouldReceive('bar')->once()->andReturn('replaced!');
        $v->passes();
        $v->messages()->setFormat(':message');
        $this->assertSame('replaced!', $v->messages()->first('name'));
    }

    public function testNestedAttributesAreReplacedInDimensions()
    {
        // Knowing that demo image.png has width = 3 and height = 2
        $uploadedFile = new UploadedFile(__DIR__.'/fixtures/image.png', '', null, null, true);

        $trans = $this->getIlluminateArrayTranslator();
        $trans->addLines(['validation.dimensions' => ':min_width :max_height :ratio'], 'en');
        $v = new Validator($trans, ['x' => $uploadedFile], ['x' => 'dimensions:min_width=10,max_height=20,ratio=1']);
        $v->messages()->setFormat(':message');
        $this->assertTrue($v->fails());
        $this->assertSame('10 20 1', $v->messages()->first('x'));

        $trans = $this->getIlluminateArrayTranslator();
        $trans->addLines(['validation.dimensions' => ':width :height :ratio'], 'en');
        $v = new Validator($trans, ['x' => $uploadedFile], ['x' => 'dimensions:min_width=10,max_height=20,ratio=1']);
        $v->messages()->setFormat(':message');
        $this->assertTrue($v->fails());
        $this->assertSame(':width :height 1', $v->messages()->first('x'));
    }

    public function testAttributeNamesAreReplaced()
    {
        $trans = $this->getIlluminateArrayTranslator();
        $trans->addLines(['validation.required' => ':attribute is required!'], 'en');
        $v = new Validator($trans, ['name' => ''], ['name' => 'Required']);
        $this->assertFalse($v->passes());
        $v->messages()->setFormat(':message');
        $this->assertSame('name is required!', $v->messages()->first('name'));

        $trans = $this->getIlluminateArrayTranslator();
        $trans->addLines(['validation.required' => ':attribute is required!', 'validation.attributes.name' => 'Name'], 'en');
        $v = new Validator($trans, ['name' => ''], ['name' => 'Required']);
        $this->assertFalse($v->passes());
        $v->messages()->setFormat(':message');
        $this->assertSame('Name is required!', $v->messages()->first('name'));

        // set customAttributes by setter
        $trans = $this->getIlluminateArrayTranslator();
        $trans->addLines(['validation.required' => ':attribute is required!'], 'en');
        $customAttributes = ['name' => 'Name'];
        $v = new Validator($trans, ['name' => ''], ['name' => 'Required']);
        $v->addCustomAttributes($customAttributes);
        $this->assertFalse($v->passes());
        $v->messages()->setFormat(':message');
        $this->assertSame('Name is required!', $v->messages()->first('name'));

        $trans = $this->getIlluminateArrayTranslator();
        $trans->addLines(['validation.required' => ':attribute is required!'], 'en');
        $v = new Validator($trans, ['name' => ''], ['name' => 'Required']);
        $v->setAttributeNames(['name' => 'Name']);
        $this->assertFalse($v->passes());
        $v->messages()->setFormat(':message');
        $this->assertSame('Name is required!', $v->messages()->first('name'));

        $trans = $this->getIlluminateArrayTranslator();
        $trans->addLines(['validation.required' => ':Attribute is required!'], 'en');
        $v = new Validator($trans, ['name' => ''], ['name' => 'Required']);
        $this->assertFalse($v->passes());
        $v->messages()->setFormat(':message');
        $this->assertSame('Name is required!', $v->messages()->first('name'));

        $trans = $this->getIlluminateArrayTranslator();
        $trans->addLines(['validation.required' => ':ATTRIBUTE is required!'], 'en');
        $v = new Validator($trans, ['name' => ''], ['name' => 'Required']);
        $this->assertFalse($v->passes());
        $v->messages()->setFormat(':message');
        $this->assertSame('NAME is required!', $v->messages()->first('name'));
    }

    public function testAttributeNamesAreReplacedInArrays()
    {
        $trans = $this->getIlluminateArrayTranslator();
        $trans->addLines(['validation.required' => ':attribute is required!'], 'en');
        $v = new Validator($trans, ['users' => [['country_code' => 'US'], ['country_code' => null]]], ['users.*.country_code' => 'Required']);
        $this->assertFalse($v->passes());
        $v->messages()->setFormat(':message');
        $this->assertSame('users.1.country_code is required!', $v->messages()->first('users.1.country_code'));

        $trans = $this->getIlluminateArrayTranslator();
        $trans->addLines([
            'validation.string' => ':attribute must be a string!',
            'validation.attributes.name.*' => 'Any name',
        ], 'en');
        $v = new Validator($trans, ['name' => ['Jon', 2]], ['name.*' => 'string']);
        $this->assertFalse($v->passes());
        $v->messages()->setFormat(':message');
        $this->assertSame('Any name must be a string!', $v->messages()->first('name.1'));

        $trans = $this->getIlluminateArrayTranslator();
        $trans->addLines(['validation.string' => ':attribute must be a string!'], 'en');
        $v = new Validator($trans, ['name' => ['Jon', 2]], ['name.*' => 'string']);
        $v->setAttributeNames(['name.*' => 'Any name']);
        $this->assertFalse($v->passes());
        $v->messages()->setFormat(':message');
        $this->assertSame('Any name must be a string!', $v->messages()->first('name.1'));

        $v = new Validator($trans, ['users' => [['name' => 'Jon'], ['name' => 2]]], ['users.*.name' => 'string']);
        $v->setAttributeNames(['users.*.name' => 'Any name']);
        $this->assertFalse($v->passes());
        $v->messages()->setFormat(':message');
        $this->assertSame('Any name must be a string!', $v->messages()->first('users.1.name'));

        $trans->addLines(['validation.required' => ':attribute is required!'], 'en');
        $v = new Validator($trans, ['title' => ['nl' => '', 'en' => 'Hello']], ['title.*' => 'required'], [], ['title.nl' => 'Titel', 'title.en' => 'Title']);
        $this->assertFalse($v->passes());
        $v->messages()->setFormat(':message');
        $this->assertSame('Titel is required!', $v->messages()->first('title.nl'));

        $trans = $this->getIlluminateArrayTranslator();
        $trans->addLines(['validation.required' => ':attribute is required!'], 'en');
        $trans->addLines(['validation.attributes' => ['names.*' => 'names']], 'en');
        $v = new Validator($trans, ['names' => [null, 'name']], ['names.*' => 'Required']);
        $v->messages()->setFormat(':message');
        $this->assertSame('names is required!', $v->messages()->first('names.0'));

        $trans = $this->getIlluminateArrayTranslator();
        $trans->addLines(['validation.required' => ':attribute is required!'], 'en');
        $trans->addLines(['validation.attributes' => ['names.*' => 'names']], 'en');
        $trans->addLines(['validation.attributes' => ['names.0' => 'First name']], 'en');
        $v = new Validator($trans, ['names' => [null, 'name']], ['names.*' => 'Required']);
        $v->messages()->setFormat(':message');
        $this->assertSame('First name is required!', $v->messages()->first('names.0'));
    }

    public function testInputIsReplaced()
    {
        $trans = $this->getIlluminateArrayTranslator();
        $trans->addLines(['validation.email' => ':input is not a valid email'], 'en');
        $v = new Validator($trans, ['email' => 'a@@s'], ['email' => 'email']);
        $this->assertFalse($v->passes());
        $v->messages()->setFormat(':message');
        $this->assertSame('a@@s is not a valid email', $v->messages()->first('email'));

        $trans = $this->getIlluminateArrayTranslator();
        $trans->addLines(['validation.email' => ':input is not a valid email'], 'en');
        $v = new Validator($trans, ['email' => null], ['email' => 'email']);
        $this->assertFalse($v->passes());
        $v->messages()->setFormat(':message');
        $this->assertSame(' is not a valid email', $v->messages()->first('email'));
    }

    public function testInputIsReplacedByItsDisplayableValue()
    {
        $frameworks = [
            1 => 'Laravel',
            2 => 'Symfony',
            3 => 'Rails',
        ];

        $trans = $this->getIlluminateArrayTranslator();
        $trans->addLines(['validation.framework_php' => ':input is not a valid PHP Framework'], 'en');

        $v = new Validator($trans, ['framework' => 3], ['framework' => 'framework_php']);
        $v->addExtension('framework_php', function ($attribute, $value, $parameters, $validator) {
            return in_array($value, [1, 2]);
        });
        $v->addCustomValues(['framework' => $frameworks]);

        $this->assertFalse($v->passes());
        $this->assertSame('Rails is not a valid PHP Framework', $v->messages()->first('framework'));
    }

    public function testDisplayableValuesAreReplaced()
    {
        // required_if:foo,bar
        $trans = $this->getIlluminateArrayTranslator();
        $trans->addLines(['validation.required_if' => 'The :attribute field is required when :other is :value.'], 'en');
        $trans->addLines(['validation.values.color.1' => 'red'], 'en');
        $v = new Validator($trans, ['color' => '1', 'bar' => ''], ['bar' => 'RequiredIf:color,1']);
        $this->assertFalse($v->passes());
        $v->messages()->setFormat(':message');
        $this->assertSame('The bar field is required when color is red.', $v->messages()->first('bar'));

        // required_if:foo,boolean
        $trans = $this->getIlluminateArrayTranslator();
        $trans->addLines(['validation.required_if' => 'The :attribute field is required when :other is :value.'], 'en');
        $trans->addLines(['validation.values.subscribe.false' => 'false'], 'en');
        $v = new Validator($trans, ['subscribe' => false, 'bar' => ''], ['bar' => 'RequiredIf:subscribe,false']);
        $this->assertFalse($v->passes());
        $v->messages()->setFormat(':message');
        $this->assertSame('The bar field is required when subscribe is false.', $v->messages()->first('bar'));

        $trans = $this->getIlluminateArrayTranslator();
        $trans->addLines(['validation.required_if' => 'The :attribute field is required when :other is :value.'], 'en');
        $trans->addLines(['validation.values.subscribe.true' => 'true'], 'en');
        $v = new Validator($trans, ['subscribe' => true, 'bar' => ''], ['bar' => 'RequiredIf:subscribe,true']);
        $this->assertFalse($v->passes());
        $v->messages()->setFormat(':message');
        $this->assertSame('The bar field is required when subscribe is true.', $v->messages()->first('bar'));

        // required_unless:foo,bar
        $trans = $this->getIlluminateArrayTranslator();
        $trans->addLines(['validation.required_unless' => 'The :attribute field is required unless :other is in :values.'], 'en');
        $trans->addLines(['validation.values.color.1' => 'red'], 'en');
        $v = new Validator($trans, ['color' => '2', 'bar' => ''], ['bar' => 'RequiredUnless:color,1']);
        $this->assertFalse($v->passes());
        $v->messages()->setFormat(':message');
        $this->assertSame('The bar field is required unless color is in red.', $v->messages()->first('bar'));

        // in:foo,bar,...
        $trans = $this->getIlluminateArrayTranslator();
        $trans->addLines(['validation.in' => ':attribute must be included in :values.'], 'en');
        $trans->addLines(['validation.values.type.5' => 'Short'], 'en');
        $trans->addLines(['validation.values.type.300' => 'Long'], 'en');
        $v = new Validator($trans, ['type' => '4'], ['type' => 'in:5,300']);
        $this->assertFalse($v->passes());
        $v->messages()->setFormat(':message');
        $this->assertSame('type must be included in Short, Long.', $v->messages()->first('type'));

        // date_equals:tomorrow
        $trans = $this->getIlluminateArrayTranslator();
        $trans->addLines(['validation.date_equals' => 'The :attribute must be a date equal to :date.'], 'en');
        $trans->addLines(['validation.values.date.tomorrow' => 'the day after today'], 'en');
        $v = new Validator($trans, ['date' => date('Y-m-d')], ['date' => 'date_equals:tomorrow']);
        $this->assertFalse($v->passes());
        $v->messages()->setFormat(':message');
        $this->assertSame('The date must be a date equal to the day after today.', $v->messages()->first('date'));

        // test addCustomValues
        $trans = $this->getIlluminateArrayTranslator();
        $trans->addLines(['validation.in' => ':attribute must be included in :values.'], 'en');
        $customValues = [
            'type' => [
                '5' => 'Short',
                '300' => 'Long',
            ],
        ];
        $v = new Validator($trans, ['type' => '4'], ['type' => 'in:5,300']);
        $v->addCustomValues($customValues);
        $this->assertFalse($v->passes());
        $v->messages()->setFormat(':message');
        $this->assertSame('type must be included in Short, Long.', $v->messages()->first('type'));

        // set custom values by setter
        $trans = $this->getIlluminateArrayTranslator();
        $trans->addLines(['validation.in' => ':attribute must be included in :values.'], 'en');
        $customValues = [
            'type' => [
                '5' => 'Short',
                '300' => 'Long',
            ],
        ];
        $v = new Validator($trans, ['type' => '4'], ['type' => 'in:5,300']);
        $v->setValueNames($customValues);
        $this->assertFalse($v->passes());
        $v->messages()->setFormat(':message');
        $this->assertSame('type must be included in Short, Long.', $v->messages()->first('type'));
    }

    public function testDisplayableAttributesAreReplacedInCustomReplacers()
    {
        $trans = $this->getIlluminateArrayTranslator();
        $trans->addLines(['validation.alliteration' => ':attribute needs to begin with the same letter as :other'], 'en');
        $trans->addLines(['validation.attributes.firstname' => 'Firstname'], 'en');
        $trans->addLines(['validation.attributes.lastname' => 'Lastname'], 'en');
        $v = new Validator($trans, ['firstname' => 'Bob', 'lastname' => 'Smith'], ['lastname' => 'alliteration:firstname']);
        $v->addExtension('alliteration', function ($attribute, $value, $parameters, $validator) {
            $other = Arr::get($validator->getData(), $parameters[0]);

            return $value[0] == $other[0];
        });
        $v->addReplacer('alliteration', function ($message, $attribute, $rule, $parameters, $validator) {
            return str_replace(':other', $validator->getDisplayableAttribute($parameters[0]), $message);
        });
        $this->assertFalse($v->passes());
        $v->messages()->setFormat(':message');
        $this->assertSame('Lastname needs to begin with the same letter as Firstname', $v->messages()->first('lastname'));

        $trans = $this->getIlluminateArrayTranslator();
        $trans->addLines(['validation.alliteration' => ':attribute needs to begin with the same letter as :other'], 'en');
        $customAttributes = ['firstname' => 'Firstname', 'lastname' => 'Lastname'];
        $v = new Validator($trans, ['firstname' => 'Bob', 'lastname' => 'Smith'], ['lastname' => 'alliteration:firstname']);
        $v->addCustomAttributes($customAttributes);
        $v->addExtension('alliteration', function ($attribute, $value, $parameters, $validator) {
            $other = Arr::get($validator->getData(), $parameters[0]);

            return $value[0] == $other[0];
        });
        $v->addReplacer('alliteration', function ($message, $attribute, $rule, $parameters, $validator) {
            return str_replace(':other', $validator->getDisplayableAttribute($parameters[0]), $message);
        });
        $this->assertFalse($v->passes());
        $v->messages()->setFormat(':message');
        $this->assertSame('Lastname needs to begin with the same letter as Firstname', $v->messages()->first('lastname'));

        $trans = $this->getIlluminateArrayTranslator();
        $trans->addLines(['validation.alliteration' => ':attribute needs to begin with the same letter as :other'], 'en');
        new Validator($trans, ['firstname' => 'Bob', 'lastname' => 'Smith'], ['lastname' => 'alliteration:firstname']);
    }

    public function testCustomValidationLinesAreRespected()
    {
        $trans = $this->getIlluminateArrayTranslator();
        $trans->getLoader()->addMessages('en', 'validation', [
            'required' => 'required!',
            'custom' => [
                'name' => [
                    'required' => 'really required!',
                ],
            ],
        ]);
        $v = new Validator($trans, ['name' => ''], ['name' => 'Required']);
        $this->assertFalse($v->passes());
        $v->messages()->setFormat(':message');
        $this->assertSame('really required!', $v->messages()->first('name'));
    }

    public function testCustomValidationLinesAreRespectedWithAsterisks()
    {
        $trans = $this->getIlluminateArrayTranslator();
        $trans->getLoader()->addMessages('en', 'validation', [
            'required' => 'required!',
            'custom' => [
                'name.*' => [
                    'required' => 'all are really required!',
                ],
                'lang.en' => [
                    'required' => 'english is required!',
                ],
            ],
        ]);

        $v = new Validator($trans, ['name' => ['', ''], 'lang' => ['en' => '']], [
            'name.*' => 'required|max:255',
            'lang.*' => 'required|max:255',
        ]);

        $this->assertFalse($v->passes());
        $v->messages()->setFormat(':message');
        $this->assertSame('all are really required!', $v->messages()->first('name.0'));
        $this->assertSame('all are really required!', $v->messages()->first('name.1'));
        $this->assertSame('english is required!', $v->messages()->first('lang.en'));
    }

    public function testValidationDotCustomDotAnythingCanBeTranslated()
    {
        $trans = $this->getIlluminateArrayTranslator();
        $trans->getLoader()->addMessages('en', 'validation', [
            'required' => 'required!',
            'custom' => [
                'validation' => [
                    'custom.*' => [
                        'integer' => 'should be integer!',
                    ],
                ],
            ],
        ]);
        $v = new Validator($trans, ['validation' => ['custom' => ['string', 'string']]], ['validation.custom.*' => 'integer']);
        $this->assertFalse($v->passes());
        $v->messages()->setFormat(':message');
        $this->assertSame('should be integer!', $v->messages()->first('validation.custom.0'));
        $this->assertSame('should be integer!', $v->messages()->first('validation.custom.1'));
    }

    public function testInlineValidationMessagesAreRespected()
    {
        $trans = $this->getIlluminateArrayTranslator();
        $v = new Validator($trans, ['name' => ''], ['name' => 'Required'], ['name.required' => 'require it please!']);
        $this->assertFalse($v->passes());
        $v->messages()->setFormat(':message');
        $this->assertSame('require it please!', $v->messages()->first('name'));

        $trans = $this->getIlluminateArrayTranslator();
        $v = new Validator($trans, ['name' => ''], ['name' => 'Required'], ['required' => 'require it please!']);
        $this->assertFalse($v->passes());
        $v->messages()->setFormat(':message');
        $this->assertSame('require it please!', $v->messages()->first('name'));

        $trans = $this->getIlluminateArrayTranslator();
        $v = new Validator($trans, ['name' => 'foobarba'], ['name' => 'size:9'], ['size' => ['string' => ':attribute should be of length :size']]);
        $this->assertFalse($v->passes());
        $v->messages()->setFormat(':message');
        $this->assertSame('name should be of length 9', $v->messages()->first('name'));
    }

    public function testInlineValidationMessagesAreRespectedWithAsterisks()
    {
        $trans = $this->getIlluminateArrayTranslator();
        $v = new Validator($trans, ['name' => ['', '']], ['name.*' => 'required|max:255'], ['name.*.required' => 'all must be required!']);
        $this->assertFalse($v->passes());
        $v->messages()->setFormat(':message');
        $this->assertSame('all must be required!', $v->messages()->first('name.0'));
        $this->assertSame('all must be required!', $v->messages()->first('name.1'));
    }

    public function testIfRulesAreSuccessfullyAdded()
    {
        $trans = $this->getIlluminateArrayTranslator();
        $v = new Validator($trans, [], ['foo' => 'Required']);
        // foo has required rule
        $this->assertTrue($v->hasRule('foo', 'Required'));
        // foo doesn't have array rule
        $this->assertFalse($v->hasRule('foo', 'Array'));
        // bar doesn't exists
        $this->assertFalse($v->hasRule('bar', 'Required'));
    }

    public function testValidateArray()
    {
        $trans = $this->getIlluminateArrayTranslator();

        $v = new Validator($trans, ['foo' => [1, 2, 3]], ['foo' => 'Array']);
        $this->assertTrue($v->passes());

        $v = new Validator($trans, ['foo' => new File('/tmp/foo', false)], ['foo' => 'Array']);
        $this->assertFalse($v->passes());
    }

    public function testValidateArrayKeys()
    {
        $trans = $this->getIlluminateArrayTranslator();
        $rules = ['user' => 'array:name,username'];

        $v = new Validator($trans, ['user' => ['name' => 'Duilio', 'username' => 'duilio']], $rules);
        $this->assertTrue($v->passes());

        // The array is valid if there's a missing key.
        $v = new Validator($trans, ['user' => ['name' => 'Duilio']], $rules);
        $this->assertTrue($v->passes());

        // But it's not valid if there's an unexpected key.
        $v = new Validator($trans, ['user' => ['name' => 'Duilio', 'username' => 'duilio', 'is_admin' => true]], $rules);
        $this->assertFalse($v->passes());
    }

    public function testValidateFilled()
    {
        $trans = $this->getIlluminateArrayTranslator();
        $v = new Validator($trans, [], ['name' => 'filled']);
        $this->assertTrue($v->passes());

        $v = new Validator($trans, ['name' => ''], ['name' => 'filled']);
        $this->assertFalse($v->passes());

        $v = new Validator($trans, ['foo' => [['id' => 1], []]], ['foo.*.id' => 'filled']);
        $this->assertTrue($v->passes());

        $v = new Validator($trans, ['foo' => [['id' => '']]], ['foo.*.id' => 'filled']);
        $this->assertFalse($v->passes());

        $v = new Validator($trans, ['foo' => [['id' => null]]], ['foo.*.id' => 'filled']);
        $this->assertFalse($v->passes());
    }

    public function testValidationStopsAtFailedPresenceCheck()
    {
        $trans = $this->getIlluminateArrayTranslator();

        $v = new Validator($trans, ['name' => null], ['name' => 'Required|string']);
        $v->passes();
        $this->assertEquals(['validation.required'], $v->errors()->get('name'));

        $v = new Validator($trans, ['name' => null, 'email' => 'email'], ['name' => 'required_with:email|string']);
        $v->passes();
        $this->assertEquals(['validation.required_with'], $v->errors()->get('name'));

        $v = new Validator($trans, ['name' => null, 'email' => ''], ['name' => 'required_with:email|string']);
        $v->passes();
        $this->assertEquals(['validation.string'], $v->errors()->get('name'));

        $v = new Validator($trans, [], ['name' => 'present|string']);
        $v->passes();
        $this->assertEquals(['validation.present'], $v->errors()->get('name'));
    }

    public function testValidatePassword()
    {
        // Fails when user is not logged in.
        $auth = m::mock(Guard::class);
        $auth->shouldReceive('guard')->andReturn($auth);
        $auth->shouldReceive('guest')->andReturn(true);

        $hasher = m::mock(Hasher::class);

        $container = m::mock(Container::class);
        $container->shouldReceive('make')->with('auth')->andReturn($auth);
        $container->shouldReceive('make')->with('hash')->andReturn($hasher);

        $trans = $this->getTranslator();
        $trans->shouldReceive('get');

        $v = new Validator($trans, ['password' => 'foo'], ['password' => 'password']);
        $v->setContainer($container);

        $this->assertFalse($v->passes());

        // Fails when password is incorrect.
        $user = m::mock(Authenticatable::class);
        $user->shouldReceive('getAuthPassword');

        $auth = m::mock(Guard::class);
        $auth->shouldReceive('guard')->andReturn($auth);
        $auth->shouldReceive('guest')->andReturn(false);
        $auth->shouldReceive('user')->andReturn($user);

        $hasher = m::mock(Hasher::class);
        $hasher->shouldReceive('check')->andReturn(false);

        $container = m::mock(Container::class);
        $container->shouldReceive('make')->with('auth')->andReturn($auth);
        $container->shouldReceive('make')->with('hash')->andReturn($hasher);

        $trans = $this->getTranslator();
        $trans->shouldReceive('get');

        $v = new Validator($trans, ['password' => 'foo'], ['password' => 'password']);
        $v->setContainer($container);

        $this->assertFalse($v->passes());

        // Succeeds when password is correct.
        $user = m::mock(Authenticatable::class);
        $user->shouldReceive('getAuthPassword');

        $auth = m::mock(Guard::class);
        $auth->shouldReceive('guard')->andReturn($auth);
        $auth->shouldReceive('guest')->andReturn(false);
        $auth->shouldReceive('user')->andReturn($user);

        $hasher = m::mock(Hasher::class);
        $hasher->shouldReceive('check')->andReturn(true);

        $container = m::mock(Container::class);
        $container->shouldReceive('make')->with('auth')->andReturn($auth);
        $container->shouldReceive('make')->with('hash')->andReturn($hasher);

        $trans = $this->getTranslator();
        $trans->shouldReceive('get');

        $v = new Validator($trans, ['password' => 'foo'], ['password' => 'password']);
        $v->setContainer($container);

        $this->assertTrue($v->passes());

        // We can use a specific guard.
        $user = m::mock(Authenticatable::class);
        $user->shouldReceive('getAuthPassword');

        $auth = m::mock(Guard::class);
        $auth->shouldReceive('guard')->with('custom')->andReturn($auth);
        $auth->shouldReceive('guest')->andReturn(false);
        $auth->shouldReceive('user')->andReturn($user);

        $hasher = m::mock(Hasher::class);
        $hasher->shouldReceive('check')->andReturn(true);

        $container = m::mock(Container::class);
        $container->shouldReceive('make')->with('auth')->andReturn($auth);
        $container->shouldReceive('make')->with('hash')->andReturn($hasher);

        $trans = $this->getTranslator();
        $trans->shouldReceive('get');

        $v = new Validator($trans, ['password' => 'foo'], ['password' => 'password:custom']);
        $v->setContainer($container);

        $this->assertTrue($v->passes());
    }

    public function testValidatePresent()
    {
        $trans = $this->getIlluminateArrayTranslator();
        $v = new Validator($trans, [], ['name' => 'present']);
        $this->assertFalse($v->passes());

        $v = new Validator($trans, [], ['name' => 'present|nullable']);
        $this->assertFalse($v->passes());

        $v = new Validator($trans, ['name' => null], ['name' => 'present|nullable']);
        $this->assertTrue($v->passes());

        $v = new Validator($trans, ['name' => ''], ['name' => 'present']);
        $this->assertTrue($v->passes());

        $v = new Validator($trans, ['foo' => [['id' => 1], ['name' => 'a']]], ['foo.*.id' => 'present']);
        $this->assertFalse($v->passes());

        $v = new Validator($trans, ['foo' => [['id' => 1], []]], ['foo.*.id' => 'present']);
        $this->assertFalse($v->passes());

        $v = new Validator($trans, ['foo' => [['id' => 1], ['id' => '']]], ['foo.*.id' => 'present']);
        $this->assertTrue($v->passes());

        $v = new Validator($trans, ['foo' => [['id' => 1], ['id' => null]]], ['foo.*.id' => 'present']);
        $this->assertTrue($v->passes());
    }

    public function testValidateRequired()
    {
        $trans = $this->getIlluminateArrayTranslator();
        $v = new Validator($trans, [], ['name' => 'Required']);
        $this->assertFalse($v->passes());

        $v = new Validator($trans, ['name' => ''], ['name' => 'Required']);
        $this->assertFalse($v->passes());

        $v = new Validator($trans, ['name' => 'foo'], ['name' => 'Required']);
        $this->assertTrue($v->passes());

        $file = new File('', false);
        $v = new Validator($trans, ['name' => $file], ['name' => 'Required']);
        $this->assertFalse($v->passes());

        $file = new File(__FILE__, false);
        $v = new Validator($trans, ['name' => $file], ['name' => 'Required']);
        $this->assertTrue($v->passes());

        $file = new File(__FILE__, false);
        $file2 = new File(__FILE__, false);
        $v = new Validator($trans, ['files' => [$file, $file2]], ['files.0' => 'Required', 'files.1' => 'Required']);
        $this->assertTrue($v->passes());

        $v = new Validator($trans, ['files' => [$file, $file2]], ['files' => 'Required']);
        $this->assertTrue($v->passes());
    }

    public function testValidateRequiredWith()
    {
        $trans = $this->getIlluminateArrayTranslator();
        $v = new Validator($trans, ['first' => 'Taylor'], ['last' => 'required_with:first']);
        $this->assertFalse($v->passes());

        $v = new Validator($trans, ['first' => 'Taylor', 'last' => ''], ['last' => 'required_with:first']);
        $this->assertFalse($v->passes());

        $v = new Validator($trans, ['first' => ''], ['last' => 'required_with:first']);
        $this->assertTrue($v->passes());

        $v = new Validator($trans, [], ['last' => 'required_with:first']);
        $this->assertTrue($v->passes());

        $v = new Validator($trans, ['first' => 'Taylor', 'last' => 'Otwell'], ['last' => 'required_with:first']);
        $this->assertTrue($v->passes());

        $file = new File('', false);
        $v = new Validator($trans, ['file' => $file, 'foo' => ''], ['foo' => 'required_with:file']);
        $this->assertTrue($v->passes());

        $file = new File(__FILE__, false);
        $foo = new File(__FILE__, false);
        $v = new Validator($trans, ['file' => $file, 'foo' => $foo], ['foo' => 'required_with:file']);
        $this->assertTrue($v->passes());

        $file = new File(__FILE__, false);
        $foo = new File('', false);
        $v = new Validator($trans, ['file' => $file, 'foo' => $foo], ['foo' => 'required_with:file']);
        $this->assertFalse($v->passes());
    }

    public function testRequiredWithAll()
    {
        $trans = $this->getIlluminateArrayTranslator();
        $v = new Validator($trans, ['first' => 'foo'], ['last' => 'required_with_all:first,foo']);
        $this->assertTrue($v->passes());

        $v = new Validator($trans, ['first' => 'foo'], ['last' => 'required_with_all:first']);
        $this->assertFalse($v->passes());
    }

    public function testValidateRequiredWithout()
    {
        $trans = $this->getIlluminateArrayTranslator();
        $v = new Validator($trans, ['first' => 'Taylor'], ['last' => 'required_without:first']);
        $this->assertTrue($v->passes());

        $v = new Validator($trans, ['first' => 'Taylor', 'last' => ''], ['last' => 'required_without:first']);
        $this->assertTrue($v->passes());

        $v = new Validator($trans, ['first' => ''], ['last' => 'required_without:first']);
        $this->assertFalse($v->passes());

        $v = new Validator($trans, [], ['last' => 'required_without:first']);
        $this->assertFalse($v->passes());

        $v = new Validator($trans, ['first' => 'Taylor', 'last' => 'Otwell'], ['last' => 'required_without:first']);
        $this->assertTrue($v->passes());

        $v = new Validator($trans, ['last' => 'Otwell'], ['last' => 'required_without:first']);
        $this->assertTrue($v->passes());

        $file = new File('', false);
        $v = new Validator($trans, ['file' => $file], ['foo' => 'required_without:file']);
        $this->assertFalse($v->passes());

        $foo = new File('', false);
        $v = new Validator($trans, ['foo' => $foo], ['foo' => 'required_without:file']);
        $this->assertFalse($v->passes());

        $foo = new File(__FILE__, false);
        $v = new Validator($trans, ['foo' => $foo], ['foo' => 'required_without:file']);
        $this->assertTrue($v->passes());

        $file = new File(__FILE__, false);
        $foo = new File(__FILE__, false);
        $v = new Validator($trans, ['file' => $file, 'foo' => $foo], ['foo' => 'required_without:file']);
        $this->assertTrue($v->passes());

        $file = new File(__FILE__, false);
        $foo = new File('', false);
        $v = new Validator($trans, ['file' => $file, 'foo' => $foo], ['foo' => 'required_without:file']);
        $this->assertTrue($v->passes());

        $file = new File('', false);
        $foo = new File(__FILE__, false);
        $v = new Validator($trans, ['file' => $file, 'foo' => $foo], ['foo' => 'required_without:file']);
        $this->assertTrue($v->passes());

        $file = new File('', false);
        $foo = new File('', false);
        $v = new Validator($trans, ['file' => $file, 'foo' => $foo], ['foo' => 'required_without:file']);
        $this->assertFalse($v->passes());
    }

    public function testRequiredWithoutMultiple()
    {
        $trans = $this->getIlluminateArrayTranslator();

        $rules = [
            'f1' => 'required_without:f2,f3',
            'f2' => 'required_without:f1,f3',
            'f3' => 'required_without:f1,f2',
        ];

        $v = new Validator($trans, [], $rules);
        $this->assertTrue($v->fails());

        $v = new Validator($trans, ['f1' => 'foo'], $rules);
        $this->assertTrue($v->fails());

        $v = new Validator($trans, ['f2' => 'foo'], $rules);
        $this->assertTrue($v->fails());

        $v = new Validator($trans, ['f3' => 'foo'], $rules);
        $this->assertTrue($v->fails());

        $v = new Validator($trans, ['f1' => 'foo', 'f2' => 'bar'], $rules);
        $this->assertTrue($v->passes());

        $v = new Validator($trans, ['f1' => 'foo', 'f3' => 'bar'], $rules);
        $this->assertTrue($v->passes());

        $v = new Validator($trans, ['f2' => 'foo', 'f3' => 'bar'], $rules);
        $this->assertTrue($v->passes());

        $v = new Validator($trans, ['f1' => 'foo', 'f2' => 'bar', 'f3' => 'baz'], $rules);
        $this->assertTrue($v->passes());
    }

    public function testRequiredWithoutAll()
    {
        $trans = $this->getIlluminateArrayTranslator();

        $rules = [
            'f1' => 'required_without_all:f2,f3',
            'f2' => 'required_without_all:f1,f3',
            'f3' => 'required_without_all:f1,f2',
        ];

        $v = new Validator($trans, [], $rules);
        $this->assertTrue($v->fails());

        $v = new Validator($trans, ['f1' => 'foo'], $rules);
        $this->assertTrue($v->passes());

        $v = new Validator($trans, ['f2' => 'foo'], $rules);
        $this->assertTrue($v->passes());

        $v = new Validator($trans, ['f3' => 'foo'], $rules);
        $this->assertTrue($v->passes());

        $v = new Validator($trans, ['f1' => 'foo', 'f2' => 'bar'], $rules);
        $this->assertTrue($v->passes());

        $v = new Validator($trans, ['f1' => 'foo', 'f3' => 'bar'], $rules);
        $this->assertTrue($v->passes());

        $v = new Validator($trans, ['f2' => 'foo', 'f3' => 'bar'], $rules);
        $this->assertTrue($v->passes());

        $v = new Validator($trans, ['f1' => 'foo', 'f2' => 'bar', 'f3' => 'baz'], $rules);
        $this->assertTrue($v->passes());
    }

    public function testRequiredIf()
    {
        $trans = $this->getIlluminateArrayTranslator();
        $v = new Validator($trans, ['first' => 'taylor'], ['last' => 'required_if:first,taylor']);
        $this->assertTrue($v->fails());

        $trans = $this->getIlluminateArrayTranslator();
        $v = new Validator($trans, ['first' => 'taylor', 'last' => 'otwell'], ['last' => 'required_if:first,taylor']);
        $this->assertTrue($v->passes());

        $trans = $this->getIlluminateArrayTranslator();
        $v = new Validator($trans, ['first' => 'taylor', 'last' => 'otwell'], ['last' => 'required_if:first,taylor,dayle']);
        $this->assertTrue($v->passes());

        $trans = $this->getIlluminateArrayTranslator();
        $v = new Validator($trans, ['first' => 'dayle', 'last' => 'rees'], ['last' => 'required_if:first,taylor,dayle']);
        $this->assertTrue($v->passes());

        $trans = $this->getIlluminateArrayTranslator();
        $v = new Validator($trans, ['foo' => true], ['bar' => 'required_if:foo,false']);
        $this->assertTrue($v->passes());

        $trans = $this->getIlluminateArrayTranslator();
        $v = new Validator($trans, ['foo' => true], ['bar' => 'required_if:foo,true']);
        $this->assertTrue($v->fails());

        // error message when passed multiple values (required_if:foo,bar,baz)
        $trans = $this->getIlluminateArrayTranslator();
        $trans->addLines(['validation.required_if' => 'The :attribute field is required when :other is :value.'], 'en');
        $v = new Validator($trans, ['first' => 'dayle', 'last' => ''], ['last' => 'RequiredIf:first,taylor,dayle']);
        $this->assertFalse($v->passes());
        $this->assertSame('The last field is required when first is dayle.', $v->messages()->first('last'));
    }

    public function testRequiredUnless()
    {
        $trans = $this->getIlluminateArrayTranslator();
        $v = new Validator($trans, ['first' => 'sven'], ['last' => 'required_unless:first,taylor']);
        $this->assertTrue($v->fails());

        $trans = $this->getIlluminateArrayTranslator();
        $v = new Validator($trans, ['first' => 'taylor'], ['last' => 'required_unless:first,taylor']);
        $this->assertTrue($v->passes());

        $trans = $this->getIlluminateArrayTranslator();
        $v = new Validator($trans, ['first' => 'sven', 'last' => 'wittevrongel'], ['last' => 'required_unless:first,taylor']);
        $this->assertTrue($v->passes());

        $trans = $this->getIlluminateArrayTranslator();
        $v = new Validator($trans, ['first' => 'taylor'], ['last' => 'required_unless:first,taylor,sven']);
        $this->assertTrue($v->passes());

        $trans = $this->getIlluminateArrayTranslator();
        $v = new Validator($trans, ['first' => 'sven'], ['last' => 'required_unless:first,taylor,sven']);
        $this->assertTrue($v->passes());

        $trans = $this->getIlluminateArrayTranslator();
        $v = new Validator($trans, ['foo' => false], ['bar' => 'required_unless:foo,false']);
        $this->assertTrue($v->passes());

        $trans = $this->getIlluminateArrayTranslator();
        $v = new Validator($trans, ['foo' => false], ['bar' => 'required_unless:foo,true']);
        $this->assertTrue($v->fails());

        // error message when passed multiple values (required_unless:foo,bar,baz)
        $trans = $this->getIlluminateArrayTranslator();
        $trans->addLines(['validation.required_unless' => 'The :attribute field is required unless :other is in :values.'], 'en');
        $v = new Validator($trans, ['first' => 'dayle', 'last' => ''], ['last' => 'RequiredUnless:first,taylor,sven']);
        $this->assertFalse($v->passes());
        $this->assertSame('The last field is required unless first is in taylor, sven.', $v->messages()->first('last'));
    }

    public function testFailedFileUploads()
    {
        $trans = $this->getIlluminateArrayTranslator();

        // If file is not successfully uploaded validation should fail with a
        // 'uploaded' error message instead of the original rule.
        $file = m::mock(UploadedFile::class);
        $file->shouldReceive('isValid')->andReturn(false);
        $file->shouldNotReceive('getSize');
        $v = new Validator($trans, ['photo' => $file], ['photo' => 'Max:10']);
        $this->assertTrue($v->fails());
        $this->assertEquals(['validation.uploaded'], $v->errors()->get('photo'));

        // Even "required" will not run if the file failed to upload.
        $file = m::mock(UploadedFile::class);
        $file->shouldReceive('isValid')->once()->andReturn(false);
        $v = new Validator($trans, ['photo' => $file], ['photo' => 'required']);
        $this->assertTrue($v->fails());
        $this->assertEquals(['validation.uploaded'], $v->errors()->get('photo'));

        // It should only fail with that rule if a validation rule implies it's
        // a file. Otherwise it should fail with the regular rule.
        $file = m::mock(UploadedFile::class);
        $file->shouldReceive('isValid')->andReturn(false);
        $v = new Validator($trans, ['photo' => $file], ['photo' => 'string']);
        $this->assertTrue($v->fails());
        $this->assertEquals(['validation.string'], $v->errors()->get('photo'));

        // Validation shouldn't continue if a file failed to upload.
        $file = m::mock(UploadedFile::class);
        $file->shouldReceive('isValid')->once()->andReturn(false);
        $v = new Validator($trans, ['photo' => $file], ['photo' => 'file|mimes:pdf|min:10']);
        $this->assertTrue($v->fails());
        $this->assertEquals(['validation.uploaded'], $v->errors()->get('photo'));
    }

    public function testValidateInArray()
    {
        $trans = $this->getIlluminateArrayTranslator();
        $v = new Validator($trans, ['foo' => [1, 2, 3], 'bar' => [1, 2]], ['foo.*' => 'in_array:bar.*']);
        $this->assertFalse($v->passes());

        $trans = $this->getIlluminateArrayTranslator();
        $v = new Validator($trans, ['foo' => [1, 2], 'bar' => [1, 2, 3]], ['foo.*' => 'in_array:bar.*']);
        $this->assertTrue($v->passes());

        $trans = $this->getIlluminateArrayTranslator();
        $v = new Validator($trans, ['foo' => [['bar_id' => 5], ['bar_id' => 2]], 'bar' => [['id' => 1, ['id' => 2]]]], ['foo.*.bar_id' => 'in_array:bar.*.id']);
        $this->assertFalse($v->passes());

        $trans = $this->getIlluminateArrayTranslator();
        $v = new Validator($trans, ['foo' => [['bar_id' => 1], ['bar_id' => 2]], 'bar' => [['id' => 1, ['id' => 2]]]], ['foo.*.bar_id' => 'in_array:bar.*.id']);
        $this->assertTrue($v->passes());

        $trans->addLines(['validation.in_array' => 'The value of :attribute does not exist in :other.'], 'en');
        $v = new Validator($trans, ['foo' => [1, 2, 3], 'bar' => [1, 2]], ['foo.*' => 'in_array:bar.*']);
        $this->assertSame('The value of foo.2 does not exist in bar.*.', $v->messages()->first('foo.2'));
    }

    public function testValidateConfirmed()
    {
        $trans = $this->getIlluminateArrayTranslator();
        $v = new Validator($trans, ['password' => 'foo'], ['password' => 'Confirmed']);
        $this->assertFalse($v->passes());

        $v = new Validator($trans, ['password' => 'foo', 'password_confirmation' => 'bar'], ['password' => 'Confirmed']);
        $this->assertFalse($v->passes());

        $v = new Validator($trans, ['password' => 'foo', 'password_confirmation' => 'foo'], ['password' => 'Confirmed']);
        $this->assertTrue($v->passes());

        $v = new Validator($trans, ['password' => '1e2', 'password_confirmation' => '100'], ['password' => 'Confirmed']);
        $this->assertFalse($v->passes());
    }

    public function testValidateSame()
    {
        $trans = $this->getIlluminateArrayTranslator();
        $v = new Validator($trans, ['foo' => 'bar', 'baz' => 'boom'], ['foo' => 'Same:baz']);
        $this->assertFalse($v->passes());

        $v = new Validator($trans, ['foo' => 'bar'], ['foo' => 'Same:baz']);
        $this->assertFalse($v->passes());

        $v = new Validator($trans, ['foo' => 'bar', 'baz' => 'bar'], ['foo' => 'Same:baz']);
        $this->assertTrue($v->passes());

        $v = new Validator($trans, ['foo' => '1e2', 'baz' => '100'], ['foo' => 'Same:baz']);
        $this->assertFalse($v->passes());

        $v = new Validator($trans, ['foo' => null, 'baz' => null], ['foo' => 'Same:baz']);
        $this->assertTrue($v->passes());
    }

    public function testValidateDifferent()
    {
        $trans = $this->getIlluminateArrayTranslator();
        $v = new Validator($trans, ['foo' => 'bar', 'baz' => 'boom'], ['foo' => 'Different:baz']);
        $this->assertTrue($v->passes());

        $v = new Validator($trans, ['foo' => 'bar', 'baz' => null], ['foo' => 'Different:baz']);
        $this->assertTrue($v->passes());

        $v = new Validator($trans, ['foo' => 'bar'], ['foo' => 'Different:baz']);
        $this->assertTrue($v->passes());

        $v = new Validator($trans, ['foo' => 'bar', 'baz' => 'bar'], ['foo' => 'Different:baz']);
        $this->assertFalse($v->passes());

        $v = new Validator($trans, ['foo' => '1e2', 'baz' => '100'], ['foo' => 'Different:baz']);
        $this->assertTrue($v->passes());

        $v = new Validator($trans, ['foo' => 'bar', 'fuu' => 'baa', 'baz' => 'boom'], ['foo' => 'Different:fuu,baz']);
        $this->assertTrue($v->passes());

        $v = new Validator($trans, ['foo' => 'bar', 'baz' => 'boom'], ['foo' => 'Different:fuu,baz']);
        $this->assertTrue($v->passes());

        $v = new Validator($trans, ['foo' => 'bar', 'fuu' => 'bar', 'baz' => 'boom'], ['foo' => 'Different:fuu,baz']);
        $this->assertFalse($v->passes());
    }

    public function testGreaterThan()
    {
        $trans = $this->getIlluminateArrayTranslator();
        $v = new Validator($trans, ['lhs' => 15, 'rhs' => 10], ['lhs' => 'numeric|gt:rhs']);
        $this->assertTrue($v->passes());

        $v = new Validator($trans, ['lhs' => 15, 'rhs' => 'string'], ['lhs' => 'numeric|gt:rhs']);
        $this->assertTrue($v->fails());

        $v = new Validator($trans, ['lhs' => 15.0, 'rhs' => 10], ['lhs' => 'numeric|gt:rhs']);
        $this->assertTrue($v->passes());

        $v = new Validator($trans, ['lhs' => '15', 'rhs' => 10], ['lhs' => 'numeric|gt:rhs']);
        $this->assertTrue($v->passes());

        $v = new Validator($trans, ['lhs' => 15], ['lhs' => 'numeric|gt:rhs']);
        $this->assertTrue($v->fails());

        $v = new Validator($trans, ['lhs' => 15.0], ['lhs' => 'numeric|gt:10']);
        $this->assertTrue($v->passes());

        $v = new Validator($trans, ['lhs' => 5, 10 => 1], ['lhs' => 'numeric|gt:10']);
        $this->assertTrue($v->fails());

        $v = new Validator($trans, ['lhs' => '15'], ['lhs' => 'numeric|gt:10']);
        $this->assertTrue($v->passes());

        $v = new Validator($trans, ['lhs' => 'longer string', 'rhs' => 'string'], ['lhs' => 'gt:rhs']);
        $this->assertTrue($v->passes());

        $v = new Validator($trans, ['lhs' => ['string'], 'rhs' => [1, 'string']], ['lhs' => 'gt:rhs']);
        $this->assertTrue($v->fails());

        $fileOne = $this->getMockBuilder(File::class)->setMethods(['getSize'])->setConstructorArgs([__FILE__, false])->getMock();
        $fileOne->expects($this->any())->method('getSize')->willReturn(5472);
        $fileTwo = $this->getMockBuilder(File::class)->setMethods(['getSize'])->setConstructorArgs([__FILE__, false])->getMock();
        $fileTwo->expects($this->any())->method('getSize')->willReturn(3151);
        $v = new Validator($trans, ['lhs' => $fileOne, 'rhs' => $fileTwo], ['lhs' => 'gt:rhs']);
        $this->assertTrue($v->passes());

        $v = new Validator($trans, ['lhs' => 15], ['lhs' => 'numeric|gt:10']);
        $this->assertTrue($v->passes());
    }

    public function testLessThan()
    {
        $trans = $this->getIlluminateArrayTranslator();
        $v = new Validator($trans, ['lhs' => 15, 'rhs' => 10], ['lhs' => 'numeric|lt:rhs']);
        $this->assertTrue($v->fails());

        $v = new Validator($trans, ['lhs' => 15, 'rhs' => 'string'], ['lhs' => 'numeric|lt:rhs']);
        $this->assertTrue($v->fails());

        $v = new Validator($trans, ['lhs' => 15.0, 'rhs' => 10], ['lhs' => 'numeric|lt:rhs']);
        $this->assertTrue($v->fails());

        $v = new Validator($trans, ['lhs' => '15', 'rhs' => 10], ['lhs' => 'numeric|lt:rhs']);
        $this->assertTrue($v->fails());

        $v = new Validator($trans, ['lhs' => 15], ['lhs' => 'numeric|lt:rhs']);
        $this->assertTrue($v->fails());

        $v = new Validator($trans, ['lhs' => 15.0], ['lhs' => 'numeric|lt:10']);
        $this->assertTrue($v->fails());

        $v = new Validator($trans, ['lhs' => '15'], ['lhs' => 'numeric|lt:10']);
        $this->assertTrue($v->fails());

        $v = new Validator($trans, ['lhs' => 'longer string', 'rhs' => 'string'], ['lhs' => 'lt:rhs']);
        $this->assertTrue($v->fails());

        $v = new Validator($trans, ['lhs' => ['string'], 'rhs' => [1, 'string']], ['lhs' => 'lt:rhs']);
        $this->assertTrue($v->passes());

        $fileOne = $this->getMockBuilder(File::class)->setMethods(['getSize'])->setConstructorArgs([__FILE__, false])->getMock();
        $fileOne->expects($this->any())->method('getSize')->willReturn(5472);
        $fileTwo = $this->getMockBuilder(File::class)->setMethods(['getSize'])->setConstructorArgs([__FILE__, false])->getMock();
        $fileTwo->expects($this->any())->method('getSize')->willReturn(3151);
        $v = new Validator($trans, ['lhs' => $fileOne, 'rhs' => $fileTwo], ['lhs' => 'lt:rhs']);
        $this->assertTrue($v->fails());

        $v = new Validator($trans, ['lhs' => 15], ['lhs' => 'numeric|lt:10']);
        $this->assertTrue($v->fails());
    }

    public function testGreaterThanOrEqual()
    {
        $trans = $this->getIlluminateArrayTranslator();
        $v = new Validator($trans, ['lhs' => 15, 'rhs' => 15], ['lhs' => 'numeric|gte:rhs']);
        $this->assertTrue($v->passes());

        $v = new Validator($trans, ['lhs' => 15, 'rhs' => 'string'], ['lhs' => 'numeric|gte:rhs']);
        $this->assertTrue($v->fails());

        $v = new Validator($trans, ['lhs' => 15.0, 'rhs' => 15], ['lhs' => 'numeric|gte:rhs']);
        $this->assertTrue($v->passes());

        $v = new Validator($trans, ['lhs' => '15', 'rhs' => 15], ['lhs' => 'numeric|gte:rhs']);
        $this->assertTrue($v->passes());

        $v = new Validator($trans, ['lhs' => 15], ['lhs' => 'numeric|gte:rhs']);
        $this->assertTrue($v->fails());

        $v = new Validator($trans, ['lhs' => 15.0], ['lhs' => 'numeric|gte:15']);
        $this->assertTrue($v->passes());

        $v = new Validator($trans, ['lhs' => '15'], ['lhs' => 'numeric|gte:15']);
        $this->assertTrue($v->passes());

        $v = new Validator($trans, ['lhs' => 'longer string', 'rhs' => 'string'], ['lhs' => 'gte:rhs']);
        $this->assertTrue($v->passes());

        $v = new Validator($trans, ['lhs' => ['string'], 'rhs' => [1, 'string']], ['lhs' => 'gte:rhs']);
        $this->assertTrue($v->fails());

        $fileOne = $this->getMockBuilder(File::class)->setMethods(['getSize'])->setConstructorArgs([__FILE__, false])->getMock();
        $fileOne->expects($this->any())->method('getSize')->willReturn(5472);
        $fileTwo = $this->getMockBuilder(File::class)->setMethods(['getSize'])->setConstructorArgs([__FILE__, false])->getMock();
        $fileTwo->expects($this->any())->method('getSize')->willReturn(5472);
        $v = new Validator($trans, ['lhs' => $fileOne, 'rhs' => $fileTwo], ['lhs' => 'gte:rhs']);
        $this->assertTrue($v->passes());

        $v = new Validator($trans, ['lhs' => 15], ['lhs' => 'numeric|gte:15']);
        $this->assertTrue($v->passes());
    }

    public function testLessThanOrEqual()
    {
        $trans = $this->getIlluminateArrayTranslator();
        $v = new Validator($trans, ['lhs' => 15, 'rhs' => 15], ['lhs' => 'numeric|lte:rhs']);
        $this->assertTrue($v->passes());

        $v = new Validator($trans, ['lhs' => 15, 'rhs' => 'string'], ['lhs' => 'numeric|lte:rhs']);
        $this->assertTrue($v->fails());

        $v = new Validator($trans, ['lhs' => 15.0, 'rhs' => 15], ['lhs' => 'numeric|lte:rhs']);
        $this->assertTrue($v->passes());

        $v = new Validator($trans, ['lhs' => '15', 'rhs' => 15], ['lhs' => 'numeric|lte:rhs']);
        $this->assertTrue($v->passes());

        $v = new Validator($trans, ['lhs' => 15], ['lhs' => 'numeric|lte:rhs']);
        $this->assertTrue($v->fails());

        $v = new Validator($trans, ['lhs' => 15.0], ['lhs' => 'numeric|lte:10']);
        $this->assertTrue($v->fails());

        $v = new Validator($trans, ['lhs' => '15'], ['lhs' => 'numeric|lte:10']);
        $this->assertTrue($v->fails());

        $v = new Validator($trans, ['lhs' => 'longer string', 'rhs' => 'string'], ['lhs' => 'lte:rhs']);
        $this->assertTrue($v->fails());

        $v = new Validator($trans, ['lhs' => ['string'], 'rhs' => [1, 'string']], ['lhs' => 'lte:rhs']);
        $this->assertTrue($v->passes());

        $fileOne = $this->getMockBuilder(File::class)->setMethods(['getSize'])->setConstructorArgs([__FILE__, false])->getMock();
        $fileOne->expects($this->any())->method('getSize')->willReturn(5472);
        $fileTwo = $this->getMockBuilder(File::class)->setMethods(['getSize'])->setConstructorArgs([__FILE__, false])->getMock();
        $fileTwo->expects($this->any())->method('getSize')->willReturn(5472);
        $v = new Validator($trans, ['lhs' => $fileOne, 'rhs' => $fileTwo], ['lhs' => 'lte:rhs']);
        $this->assertTrue($v->passes());

        $v = new Validator($trans, ['lhs' => 15], ['lhs' => 'numeric|lte:10']);
        $this->assertTrue($v->fails());
    }

    public function testValidateAccepted()
    {
        $trans = $this->getIlluminateArrayTranslator();
        $v = new Validator($trans, ['foo' => 'no'], ['foo' => 'Accepted']);
        $this->assertFalse($v->passes());

        $v = new Validator($trans, ['foo' => null], ['foo' => 'Accepted']);
        $this->assertFalse($v->passes());

        $v = new Validator($trans, [], ['foo' => 'Accepted']);
        $this->assertFalse($v->passes());

        $v = new Validator($trans, ['foo' => 0], ['foo' => 'Accepted']);
        $this->assertFalse($v->passes());

        $v = new Validator($trans, ['foo' => false], ['foo' => 'Accepted']);
        $this->assertFalse($v->passes());

        $v = new Validator($trans, ['foo' => 'false'], ['foo' => 'Accepted']);
        $this->assertFalse($v->passes());

        $v = new Validator($trans, ['foo' => 'yes'], ['foo' => 'Accepted']);
        $this->assertTrue($v->passes());

        $v = new Validator($trans, ['foo' => 'on'], ['foo' => 'Accepted']);
        $this->assertTrue($v->passes());

        $v = new Validator($trans, ['foo' => '1'], ['foo' => 'Accepted']);
        $this->assertTrue($v->passes());

        $v = new Validator($trans, ['foo' => 1], ['foo' => 'Accepted']);
        $this->assertTrue($v->passes());

        $v = new Validator($trans, ['foo' => true], ['foo' => 'Accepted']);
        $this->assertTrue($v->passes());

        $v = new Validator($trans, ['foo' => 'true'], ['foo' => 'Accepted']);
        $this->assertTrue($v->passes());
    }

    public function testValidateEndsWith()
    {
        $trans = $this->getIlluminateArrayTranslator();
        $v = new Validator($trans, ['x' => 'hello world'], ['x' => 'ends_with:hello']);
        $this->assertFalse($v->passes());

        $trans = $this->getIlluminateArrayTranslator();
        $v = new Validator($trans, ['x' => 'hello world'], ['x' => 'ends_with:world']);
        $this->assertTrue($v->passes());

        $trans = $this->getIlluminateArrayTranslator();
        $v = new Validator($trans, ['x' => 'hello world'], ['x' => 'ends_with:world,hello']);
        $this->assertTrue($v->passes());

        $trans = $this->getIlluminateArrayTranslator();
        $trans->addLines(['validation.ends_with' => 'The :attribute must end with one of the following values :values'], 'en');
        $v = new Validator($trans, ['url' => 'laravel.com'], ['url' => 'ends_with:http']);
        $this->assertFalse($v->passes());
        $this->assertSame('The url must end with one of the following values http', $v->messages()->first('url'));

        $trans = $this->getIlluminateArrayTranslator();
        $trans->addLines(['validation.ends_with' => 'The :attribute must end with one of the following values :values'], 'en');
        $v = new Validator($trans, ['url' => 'laravel.com'], ['url' => 'ends_with:http,https']);
        $this->assertFalse($v->passes());
        $this->assertSame('The url must end with one of the following values http, https', $v->messages()->first('url'));
    }

    public function testValidateStartsWith()
    {
        $trans = $this->getIlluminateArrayTranslator();
        $v = new Validator($trans, ['x' => 'hello world'], ['x' => 'starts_with:hello']);
        $this->assertTrue($v->passes());

        $trans = $this->getIlluminateArrayTranslator();
        $v = new Validator($trans, ['x' => 'hello world'], ['x' => 'starts_with:world']);
        $this->assertFalse($v->passes());

        $trans = $this->getIlluminateArrayTranslator();
        $v = new Validator($trans, ['x' => 'hello world'], ['x' => 'starts_with:world,hello']);
        $this->assertTrue($v->passes());

        $trans = $this->getIlluminateArrayTranslator();
        $trans->addLines(['validation.starts_with' => 'The :attribute must start with one of the following values :values'], 'en');
        $v = new Validator($trans, ['url' => 'laravel.com'], ['url' => 'starts_with:http']);
        $this->assertFalse($v->passes());
        $this->assertSame('The url must start with one of the following values http', $v->messages()->first('url'));

        $trans = $this->getIlluminateArrayTranslator();
        $trans->addLines(['validation.starts_with' => 'The :attribute must start with one of the following values :values'], 'en');
        $v = new Validator($trans, ['url' => 'laravel.com'], ['url' => 'starts_with:http,https']);
        $this->assertFalse($v->passes());
        $this->assertSame('The url must start with one of the following values http, https', $v->messages()->first('url'));
    }

    public function testValidateString()
    {
        $trans = $this->getIlluminateArrayTranslator();
        $v = new Validator($trans, ['x' => 'aslsdlks'], ['x' => 'string']);
        $this->assertTrue($v->passes());

        $trans = $this->getIlluminateArrayTranslator();
        $v = new Validator($trans, ['x' => ['blah' => 'test']], ['x' => 'string']);
        $this->assertFalse($v->passes());
    }

    public function testValidateJson()
    {
        $trans = $this->getIlluminateArrayTranslator();
        $v = new Validator($trans, ['foo' => 'aslksd'], ['foo' => 'json']);
        $this->assertFalse($v->passes());

        $trans = $this->getIlluminateArrayTranslator();
        $v = new Validator($trans, ['foo' => '[]'], ['foo' => 'json']);
        $this->assertTrue($v->passes());

        $trans = $this->getIlluminateArrayTranslator();
        $v = new Validator($trans, ['foo' => '{"name":"John","age":"34"}'], ['foo' => 'json']);
        $this->assertTrue($v->passes());
    }

    public function testValidateBoolean()
    {
        $trans = $this->getIlluminateArrayTranslator();
        $v = new Validator($trans, ['foo' => 'no'], ['foo' => 'Boolean']);
        $this->assertFalse($v->passes());

        $v = new Validator($trans, ['foo' => 'yes'], ['foo' => 'Boolean']);
        $this->assertFalse($v->passes());

        $v = new Validator($trans, ['foo' => 'false'], ['foo' => 'Boolean']);
        $this->assertFalse($v->passes());

        $v = new Validator($trans, ['foo' => 'true'], ['foo' => 'Boolean']);
        $this->assertFalse($v->passes());

        $v = new Validator($trans, [], ['foo' => 'Boolean']);
        $this->assertTrue($v->passes());

        $v = new Validator($trans, ['foo' => false], ['foo' => 'Boolean']);
        $this->assertTrue($v->passes());

        $v = new Validator($trans, ['foo' => true], ['foo' => 'Boolean']);
        $this->assertTrue($v->passes());

        $v = new Validator($trans, ['foo' => '1'], ['foo' => 'Boolean']);
        $this->assertTrue($v->passes());

        $v = new Validator($trans, ['foo' => 1], ['foo' => 'Boolean']);
        $this->assertTrue($v->passes());

        $v = new Validator($trans, ['foo' => '0'], ['foo' => 'Boolean']);
        $this->assertTrue($v->passes());

        $v = new Validator($trans, ['foo' => 0], ['foo' => 'Boolean']);
        $this->assertTrue($v->passes());
    }

    public function testValidateBool()
    {
        $trans = $this->getIlluminateArrayTranslator();
        $v = new Validator($trans, ['foo' => 'no'], ['foo' => 'Bool']);
        $this->assertFalse($v->passes());

        $v = new Validator($trans, ['foo' => 'yes'], ['foo' => 'Bool']);
        $this->assertFalse($v->passes());

        $v = new Validator($trans, ['foo' => 'false'], ['foo' => 'Bool']);
        $this->assertFalse($v->passes());

        $v = new Validator($trans, ['foo' => 'true'], ['foo' => 'Bool']);
        $this->assertFalse($v->passes());

        $v = new Validator($trans, [], ['foo' => 'Bool']);
        $this->assertTrue($v->passes());

        $v = new Validator($trans, ['foo' => false], ['foo' => 'Bool']);
        $this->assertTrue($v->passes());

        $v = new Validator($trans, ['foo' => true], ['foo' => 'Bool']);
        $this->assertTrue($v->passes());

        $v = new Validator($trans, ['foo' => '1'], ['foo' => 'Bool']);
        $this->assertTrue($v->passes());

        $v = new Validator($trans, ['foo' => 1], ['foo' => 'Bool']);
        $this->assertTrue($v->passes());

        $v = new Validator($trans, ['foo' => '0'], ['foo' => 'Bool']);
        $this->assertTrue($v->passes());

        $v = new Validator($trans, ['foo' => 0], ['foo' => 'Bool']);
        $this->assertTrue($v->passes());
    }

    public function testValidateNumeric()
    {
        $trans = $this->getIlluminateArrayTranslator();
        $v = new Validator($trans, ['foo' => 'asdad'], ['foo' => 'Numeric']);
        $this->assertFalse($v->passes());

        $v = new Validator($trans, ['foo' => '1.23'], ['foo' => 'Numeric']);
        $this->assertTrue($v->passes());

        $v = new Validator($trans, ['foo' => '-1'], ['foo' => 'Numeric']);
        $this->assertTrue($v->passes());

        $v = new Validator($trans, ['foo' => '1'], ['foo' => 'Numeric']);
        $this->assertTrue($v->passes());
    }

    public function testValidateInteger()
    {
        $trans = $this->getIlluminateArrayTranslator();
        $v = new Validator($trans, ['foo' => 'asdad'], ['foo' => 'Integer']);
        $this->assertFalse($v->passes());

        $v = new Validator($trans, ['foo' => '1.23'], ['foo' => 'Integer']);
        $this->assertFalse($v->passes());

        $v = new Validator($trans, ['foo' => '-1'], ['foo' => 'Integer']);
        $this->assertTrue($v->passes());

        $v = new Validator($trans, ['foo' => '1'], ['foo' => 'Integer']);
        $this->assertTrue($v->passes());
    }

    public function testValidateInt()
    {
        $trans = $this->getIlluminateArrayTranslator();
        $v = new Validator($trans, ['foo' => 'asdad'], ['foo' => 'Int']);
        $this->assertFalse($v->passes());

        $v = new Validator($trans, ['foo' => '1.23'], ['foo' => 'Int']);
        $this->assertFalse($v->passes());

        $v = new Validator($trans, ['foo' => '-1'], ['foo' => 'Int']);
        $this->assertTrue($v->passes());

        $v = new Validator($trans, ['foo' => '1'], ['foo' => 'Int']);
        $this->assertTrue($v->passes());
    }

    public function testValidateDigits()
    {
        $trans = $this->getIlluminateArrayTranslator();
        $v = new Validator($trans, ['foo' => '12345'], ['foo' => 'Digits:5']);
        $this->assertTrue($v->passes());

        $v = new Validator($trans, ['foo' => '123'], ['foo' => 'Digits:200']);
        $this->assertFalse($v->passes());

        $v = new Validator($trans, ['foo' => '+2.37'], ['foo' => 'Digits:5']);
        $this->assertTrue($v->fails());

        $v = new Validator($trans, ['foo' => '2e7'], ['foo' => 'Digits:3']);
        $this->assertTrue($v->fails());

        $trans = $this->getIlluminateArrayTranslator();
        $v = new Validator($trans, ['foo' => '12345'], ['foo' => 'digits_between:1,6']);
        $this->assertTrue($v->passes());

        $v = new Validator($trans, ['foo' => 'bar'], ['foo' => 'digits_between:1,10']);
        $this->assertFalse($v->passes());

        $v = new Validator($trans, ['foo' => '123'], ['foo' => 'digits_between:4,5']);
        $this->assertFalse($v->passes());

        $v = new Validator($trans, ['foo' => '+12.3'], ['foo' => 'digits_between:1,6']);
        $this->assertFalse($v->passes());
    }

    public function testValidateSize()
    {
        $trans = $this->getIlluminateArrayTranslator();
        $v = new Validator($trans, ['foo' => 'asdad'], ['foo' => 'Size:3']);
        $this->assertFalse($v->passes());

        $v = new Validator($trans, ['foo' => 'anc'], ['foo' => 'Size:3']);
        $this->assertTrue($v->passes());

        $v = new Validator($trans, ['foo' => '123'], ['foo' => 'Numeric|Size:3']);
        $this->assertFalse($v->passes());

        $v = new Validator($trans, ['foo' => '3'], ['foo' => 'Numeric|Size:3']);
        $this->assertTrue($v->passes());

        $v = new Validator($trans, ['foo' => [1, 2, 3]], ['foo' => 'Array|Size:3']);
        $this->assertTrue($v->passes());

        $v = new Validator($trans, ['foo' => [1, 2, 3]], ['foo' => 'Array|Size:4']);
        $this->assertFalse($v->passes());

        $file = $this->getMockBuilder(File::class)->setMethods(['getSize'])->setConstructorArgs([__FILE__, false])->getMock();
        $file->expects($this->any())->method('getSize')->willReturn(3072);
        $v = new Validator($trans, ['photo' => $file], ['photo' => 'Size:3']);
        $this->assertTrue($v->passes());

        $file = $this->getMockBuilder(File::class)->setMethods(['getSize'])->setConstructorArgs([__FILE__, false])->getMock();
        $file->expects($this->any())->method('getSize')->willReturn(4072);
        $v = new Validator($trans, ['photo' => $file], ['photo' => 'Size:3']);
        $this->assertFalse($v->passes());
    }

    public function testValidateBetween()
    {
        $trans = $this->getIlluminateArrayTranslator();
        $v = new Validator($trans, ['foo' => 'asdad'], ['foo' => 'Between:3,4']);
        $this->assertFalse($v->passes());

        $v = new Validator($trans, ['foo' => 'anc'], ['foo' => 'Between:3,5']);
        $this->assertTrue($v->passes());

        $v = new Validator($trans, ['foo' => 'ancf'], ['foo' => 'Between:3,5']);
        $this->assertTrue($v->passes());

        $v = new Validator($trans, ['foo' => 'ancfs'], ['foo' => 'Between:3,5']);
        $this->assertTrue($v->passes());

        $v = new Validator($trans, ['foo' => '123'], ['foo' => 'Numeric|Between:50,100']);
        $this->assertFalse($v->passes());

        $v = new Validator($trans, ['foo' => '3'], ['foo' => 'Numeric|Between:1,5']);
        $this->assertTrue($v->passes());

        $v = new Validator($trans, ['foo' => [1, 2, 3]], ['foo' => 'Array|Between:1,5']);
        $this->assertTrue($v->passes());

        $v = new Validator($trans, ['foo' => [1, 2, 3]], ['foo' => 'Array|Between:1,2']);
        $this->assertFalse($v->passes());

        $file = $this->getMockBuilder(File::class)->setMethods(['getSize'])->setConstructorArgs([__FILE__, false])->getMock();
        $file->expects($this->any())->method('getSize')->willReturn(3072);
        $v = new Validator($trans, ['photo' => $file], ['photo' => 'Between:1,5']);
        $this->assertTrue($v->passes());

        $file = $this->getMockBuilder(File::class)->setMethods(['getSize'])->setConstructorArgs([__FILE__, false])->getMock();
        $file->expects($this->any())->method('getSize')->willReturn(4072);
        $v = new Validator($trans, ['photo' => $file], ['photo' => 'Between:1,2']);
        $this->assertFalse($v->passes());
    }

    public function testValidateMin()
    {
        $trans = $this->getIlluminateArrayTranslator();
        $v = new Validator($trans, ['foo' => '3'], ['foo' => 'Min:3']);
        $this->assertFalse($v->passes());

        $v = new Validator($trans, ['foo' => 'anc'], ['foo' => 'Min:3']);
        $this->assertTrue($v->passes());

        $v = new Validator($trans, ['foo' => '2'], ['foo' => 'Numeric|Min:3']);
        $this->assertFalse($v->passes());

        $v = new Validator($trans, ['foo' => '5'], ['foo' => 'Numeric|Min:3']);
        $this->assertTrue($v->passes());

        $v = new Validator($trans, ['foo' => [1, 2, 3, 4]], ['foo' => 'Array|Min:3']);
        $this->assertTrue($v->passes());

        $v = new Validator($trans, ['foo' => [1, 2]], ['foo' => 'Array|Min:3']);
        $this->assertFalse($v->passes());

        $file = $this->getMockBuilder(File::class)->setMethods(['getSize'])->setConstructorArgs([__FILE__, false])->getMock();
        $file->expects($this->any())->method('getSize')->willReturn(3072);
        $v = new Validator($trans, ['photo' => $file], ['photo' => 'Min:2']);
        $this->assertTrue($v->passes());

        $file = $this->getMockBuilder(File::class)->setMethods(['getSize'])->setConstructorArgs([__FILE__, false])->getMock();
        $file->expects($this->any())->method('getSize')->willReturn(4072);
        $v = new Validator($trans, ['photo' => $file], ['photo' => 'Min:10']);
        $this->assertFalse($v->passes());
    }

    public function testValidateMax()
    {
        $trans = $this->getIlluminateArrayTranslator();
        $v = new Validator($trans, ['foo' => 'aslksd'], ['foo' => 'Max:3']);
        $this->assertFalse($v->passes());

        $v = new Validator($trans, ['foo' => 'anc'], ['foo' => 'Max:3']);
        $this->assertTrue($v->passes());

        $v = new Validator($trans, ['foo' => '211'], ['foo' => 'Numeric|Max:100']);
        $this->assertFalse($v->passes());

        $v = new Validator($trans, ['foo' => '22'], ['foo' => 'Numeric|Max:33']);
        $this->assertTrue($v->passes());

        $v = new Validator($trans, ['foo' => [1, 2, 3]], ['foo' => 'Array|Max:4']);
        $this->assertTrue($v->passes());

        $v = new Validator($trans, ['foo' => [1, 2, 3]], ['foo' => 'Array|Max:2']);
        $this->assertFalse($v->passes());

        $file = $this->getMockBuilder(UploadedFile::class)->setMethods(['isValid', 'getSize'])->setConstructorArgs([__FILE__, basename(__FILE__)])->getMock();
        $file->expects($this->any())->method('isValid')->willReturn(true);
        $file->expects($this->at(1))->method('getSize')->willReturn(3072);
        $v = new Validator($trans, ['photo' => $file], ['photo' => 'Max:10']);
        $this->assertTrue($v->passes());

        $file = $this->getMockBuilder(UploadedFile::class)->setMethods(['isValid', 'getSize'])->setConstructorArgs([__FILE__, basename(__FILE__)])->getMock();
        $file->expects($this->at(0))->method('isValid')->willReturn(true);
        $file->expects($this->at(1))->method('getSize')->willReturn(4072);
        $v = new Validator($trans, ['photo' => $file], ['photo' => 'Max:2']);
        $this->assertFalse($v->passes());

        $file = $this->getMockBuilder(UploadedFile::class)->setMethods(['isValid'])->setConstructorArgs([__FILE__, basename(__FILE__)])->getMock();
        $file->expects($this->any())->method('isValid')->willReturn(false);
        $v = new Validator($trans, ['photo' => $file], ['photo' => 'Max:10']);
        $this->assertFalse($v->passes());
    }

    public function testProperMessagesAreReturnedForSizes()
    {
        $trans = $this->getIlluminateArrayTranslator();
        $trans->addLines(['validation.min.numeric' => 'numeric', 'validation.size.string' => 'string', 'validation.max.file' => 'file'], 'en');
        $v = new Validator($trans, ['name' => '3'], ['name' => 'Numeric|Min:5']);
        $this->assertFalse($v->passes());
        $v->messages()->setFormat(':message');
        $this->assertSame('numeric', $v->messages()->first('name'));

        $v = new Validator($trans, ['name' => 'asasdfadsfd'], ['name' => 'Size:2']);
        $this->assertFalse($v->passes());
        $v->messages()->setFormat(':message');
        $this->assertSame('string', $v->messages()->first('name'));

        $file = $this->getMockBuilder(UploadedFile::class)->setMethods(['getSize', 'isValid'])->setConstructorArgs([__FILE__, false])->getMock();
        $file->expects($this->any())->method('getSize')->willReturn(4072);
        $file->expects($this->any())->method('isValid')->willReturn(true);
        $v = new Validator($trans, ['photo' => $file], ['photo' => 'Max:3']);
        $this->assertFalse($v->passes());
        $v->messages()->setFormat(':message');
        $this->assertSame('file', $v->messages()->first('photo'));
    }

    public function testValidateGtPlaceHolderIsReplacedProperly()
    {
        $trans = $this->getIlluminateArrayTranslator();
        $trans->addLines([
            'validation.gt.numeric' => ':value',
            'validation.gt.string' => ':value',
            'validation.gt.file' => ':value',
            'validation.gt.array' => ':value',
        ], 'en');

        $v = new Validator($trans, ['items' => '3'], ['items' => 'gt:4']);
        $this->assertFalse($v->passes());
        $this->assertEquals(4, $v->messages()->first('items'));

        $v = new Validator($trans, ['items' => 3, 'more' => 5], ['items' => 'numeric|gt:more']);
        $this->assertFalse($v->passes());
        $this->assertEquals(5, $v->messages()->first('items'));

        $v = new Validator($trans, ['items' => 'abc', 'more' => 'abcde'], ['items' => 'gt:more']);
        $this->assertFalse($v->passes());
        $this->assertEquals(5, $v->messages()->first('items'));

        $v = new Validator($trans, ['max' => 10], ['min' => 'numeric', 'max' => 'numeric|gt:min'], [], ['min' => 'minimum value', 'max' => 'maximum value']);
        $this->assertFalse($v->passes());
        $v->messages()->setFormat(':message');
        $this->assertSame('minimum value', $v->messages()->first('max'));

        $file = $this->getMockBuilder(UploadedFile::class)->setMethods(['getSize', 'isValid'])->setConstructorArgs([__FILE__, false])->getMock();
        $file->expects($this->any())->method('getSize')->willReturn(4072);
        $file->expects($this->any())->method('isValid')->willReturn(true);
        $biggerFile = $this->getMockBuilder(UploadedFile::class)->setMethods(['getSize', 'isValid'])->setConstructorArgs([__FILE__, false])->getMock();
        $biggerFile->expects($this->any())->method('getSize')->willReturn(5120);
        $biggerFile->expects($this->any())->method('isValid')->willReturn(true);
        $v = new Validator($trans, ['photo' => $file, 'bigger' => $biggerFile], ['photo' => 'file|gt:bigger']);
        $this->assertFalse($v->passes());
        $this->assertEquals(5, $v->messages()->first('photo'));

        $v = new Validator($trans, ['items' => [1, 2, 3], 'more' => [0, 1, 2, 3]], ['items' => 'gt:more']);
        $this->assertFalse($v->passes());
        $this->assertEquals(4, $v->messages()->first('items'));
    }

    public function testValidateLtPlaceHolderIsReplacedProperly()
    {
        $trans = $this->getIlluminateArrayTranslator();
        $trans->addLines([
            'validation.lt.numeric' => ':value',
            'validation.lt.string' => ':value',
            'validation.lt.file' => ':value',
            'validation.lt.array' => ':value',
        ], 'en');

        $v = new Validator($trans, ['items' => '3'], ['items' => 'lt:2']);
        $this->assertFalse($v->passes());
        $this->assertEquals(2, $v->messages()->first('items'));

        $v = new Validator($trans, ['items' => 3, 'less' => 2], ['items' => 'numeric|lt:less']);
        $this->assertFalse($v->passes());
        $this->assertEquals(2, $v->messages()->first('items'));

        $v = new Validator($trans, ['items' => 'abc', 'less' => 'ab'], ['items' => 'lt:less']);
        $this->assertFalse($v->passes());
        $this->assertEquals(2, $v->messages()->first('items'));

        $v = new Validator($trans, ['min' => 1], ['min' => 'numeric|lt:max', 'max' => 'numeric'], [], ['min' => 'minimum value', 'max' => 'maximum value']);
        $this->assertFalse($v->passes());
        $v->messages()->setFormat(':message');
        $this->assertSame('maximum value', $v->messages()->first('min'));

        $file = $this->getMockBuilder(UploadedFile::class)->setMethods(['getSize', 'isValid'])->setConstructorArgs([__FILE__, false])->getMock();
        $file->expects($this->any())->method('getSize')->willReturn(4072);
        $file->expects($this->any())->method('isValid')->willReturn(true);
        $smallerFile = $this->getMockBuilder(UploadedFile::class)->setMethods(['getSize', 'isValid'])->setConstructorArgs([__FILE__, false])->getMock();
        $smallerFile->expects($this->any())->method('getSize')->willReturn(2048);
        $smallerFile->expects($this->any())->method('isValid')->willReturn(true);
        $v = new Validator($trans, ['photo' => $file, 'smaller' => $smallerFile], ['photo' => 'file|lt:smaller']);
        $this->assertFalse($v->passes());
        $this->assertEquals(2, $v->messages()->first('photo'));

        $v = new Validator($trans, ['items' => [1, 2, 3], 'less' => [0, 1]], ['items' => 'lt:less']);
        $this->assertFalse($v->passes());
        $this->assertEquals(2, $v->messages()->first('items'));
    }

    public function testValidateGtePlaceHolderIsReplacedProperly()
    {
        $trans = $this->getIlluminateArrayTranslator();
        $trans->addLines([
            'validation.gte.numeric' => ':value',
            'validation.gte.string' => ':value',
            'validation.gte.file' => ':value',
            'validation.gte.array' => ':value',
        ], 'en');

        $v = new Validator($trans, ['items' => '3'], ['items' => 'gte:4']);
        $this->assertFalse($v->passes());
        $this->assertEquals(4, $v->messages()->first('items'));

        $v = new Validator($trans, ['items' => 3, 'more' => 5], ['items' => 'numeric|gte:more']);
        $this->assertFalse($v->passes());
        $this->assertEquals(5, $v->messages()->first('items'));

        $v = new Validator($trans, ['items' => 'abc', 'more' => 'abcde'], ['items' => 'gte:more']);
        $this->assertFalse($v->passes());
        $this->assertEquals(5, $v->messages()->first('items'));

        $v = new Validator($trans, ['max' => 10], ['min' => 'numeric', 'max' => 'numeric|gte:min'], [], ['min' => 'minimum value', 'max' => 'maximum value']);
        $this->assertFalse($v->passes());
        $v->messages()->setFormat(':message');
        $this->assertSame('minimum value', $v->messages()->first('max'));

        $file = $this->getMockBuilder(UploadedFile::class)->setMethods(['getSize', 'isValid'])->setConstructorArgs([__FILE__, false])->getMock();
        $file->expects($this->any())->method('getSize')->willReturn(4072);
        $file->expects($this->any())->method('isValid')->willReturn(true);
        $biggerFile = $this->getMockBuilder(UploadedFile::class)->setMethods(['getSize', 'isValid'])->setConstructorArgs([__FILE__, false])->getMock();
        $biggerFile->expects($this->any())->method('getSize')->willReturn(5120);
        $biggerFile->expects($this->any())->method('isValid')->willReturn(true);
        $v = new Validator($trans, ['photo' => $file, 'bigger' => $biggerFile], ['photo' => 'file|gte:bigger']);
        $this->assertFalse($v->passes());
        $this->assertEquals(5, $v->messages()->first('photo'));

        $v = new Validator($trans, ['items' => [1, 2, 3], 'more' => [0, 1, 2, 3]], ['items' => 'gte:more']);
        $this->assertFalse($v->passes());
        $this->assertEquals(4, $v->messages()->first('items'));
    }

    public function testValidateLtePlaceHolderIsReplacedProperly()
    {
        $trans = $this->getIlluminateArrayTranslator();
        $trans->addLines([
            'validation.lte.numeric' => ':value',
            'validation.lte.string' => ':value',
            'validation.lte.file' => ':value',
            'validation.lte.array' => ':value',
        ], 'en');

        $v = new Validator($trans, ['items' => '3'], ['items' => 'lte:2']);
        $this->assertFalse($v->passes());
        $this->assertEquals(2, $v->messages()->first('items'));

        $v = new Validator($trans, ['items' => 3, 'less' => 2], ['items' => 'numeric|lte:less']);
        $this->assertFalse($v->passes());
        $this->assertEquals(2, $v->messages()->first('items'));

        $v = new Validator($trans, ['items' => 'abc', 'less' => 'ab'], ['items' => 'lte:less']);
        $this->assertFalse($v->passes());
        $this->assertEquals(2, $v->messages()->first('items'));

        $v = new Validator($trans, ['min' => 1], ['min' => 'numeric|lte:max', 'max' => 'numeric'], [], ['min' => 'minimum value', 'max' => 'maximum value']);
        $this->assertFalse($v->passes());
        $v->messages()->setFormat(':message');
        $this->assertSame('maximum value', $v->messages()->first('min'));

        $file = $this->getMockBuilder(UploadedFile::class)->setMethods(['getSize', 'isValid'])->setConstructorArgs([__FILE__, false])->getMock();
        $file->expects($this->any())->method('getSize')->willReturn(4072);
        $file->expects($this->any())->method('isValid')->willReturn(true);
        $smallerFile = $this->getMockBuilder(UploadedFile::class)->setMethods(['getSize', 'isValid'])->setConstructorArgs([__FILE__, false])->getMock();
        $smallerFile->expects($this->any())->method('getSize')->willReturn(2048);
        $smallerFile->expects($this->any())->method('isValid')->willReturn(true);
        $v = new Validator($trans, ['photo' => $file, 'smaller' => $smallerFile], ['photo' => 'file|lte:smaller']);
        $this->assertFalse($v->passes());
        $this->assertEquals(2, $v->messages()->first('photo'));

        $v = new Validator($trans, ['items' => [1, 2, 3], 'less' => [0, 1]], ['items' => 'lte:less']);
        $this->assertFalse($v->passes());
        $this->assertEquals(2, $v->messages()->first('items'));
    }

    public function testValidateIn()
    {
        $trans = $this->getIlluminateArrayTranslator();
        $v = new Validator($trans, ['name' => 'foo'], ['name' => 'In:bar,baz']);
        $this->assertFalse($v->passes());

        $trans = $this->getIlluminateArrayTranslator();
        $v = new Validator($trans, ['name' => 0], ['name' => 'In:bar,baz']);
        $this->assertFalse($v->passes());

        $v = new Validator($trans, ['name' => 'foo'], ['name' => 'In:foo,baz']);
        $this->assertTrue($v->passes());

        $v = new Validator($trans, ['name' => ['foo', 'bar']], ['name' => 'Array|In:foo,baz']);
        $this->assertFalse($v->passes());

        $v = new Validator($trans, ['name' => ['foo', 'qux']], ['name' => 'Array|In:foo,baz,qux']);
        $this->assertTrue($v->passes());

        $v = new Validator($trans, ['name' => ['foo,bar', 'qux']], ['name' => 'Array|In:"foo,bar",baz,qux']);
        $this->assertTrue($v->passes());

        $v = new Validator($trans, ['name' => 'f"o"o'], ['name' => 'In:"f""o""o",baz,qux']);
        $this->assertTrue($v->passes());

        $v = new Validator($trans, ['name' => "a,b\nc,d"], ['name' => "in:\"a,b\nc,d\""]);
        $this->assertTrue($v->passes());

        $v = new Validator($trans, ['name' => ['foo', 'bar']], ['name' => 'Alpha|In:foo,bar']);
        $this->assertFalse($v->passes());

        $v = new Validator($trans, ['name' => ['foo', []]], ['name' => 'Array|In:foo,bar']);
        $this->assertFalse($v->passes());
    }

    public function testValidateNotIn()
    {
        $trans = $this->getIlluminateArrayTranslator();
        $v = new Validator($trans, ['name' => 'foo'], ['name' => 'NotIn:bar,baz']);
        $this->assertTrue($v->passes());

        $v = new Validator($trans, ['name' => 'foo'], ['name' => 'NotIn:foo,baz']);
        $this->assertFalse($v->passes());
    }

    public function testValidateDistinct()
    {
        $trans = $this->getIlluminateArrayTranslator();

        $v = new Validator($trans, ['foo' => ['foo', 'foo']], ['foo.*' => 'distinct']);
        $this->assertFalse($v->passes());

        $v = new Validator($trans, ['foo' => ['à', 'À']], ['foo.*' => 'distinct:ignore_case']);
        $this->assertFalse($v->passes());

        $v = new Validator($trans, ['foo' => ['f/oo', 'F/OO']], ['foo.*' => 'distinct:ignore_case']);
        $this->assertFalse($v->passes());

        $v = new Validator($trans, ['foo' => ['1', '1']], ['foo.*' => 'distinct:ignore_case']);
        $this->assertFalse($v->passes());

        $v = new Validator($trans, ['foo' => ['1', '11']], ['foo.*' => 'distinct:ignore_case']);
        $this->assertTrue($v->passes());

        $v = new Validator($trans, ['foo' => ['foo', 'bar']], ['foo.*' => 'distinct']);
        $this->assertTrue($v->passes());

        $v = new Validator($trans, ['foo' => ['bar' => ['id' => 1], 'baz' => ['id' => 1]]], ['foo.*.id' => 'distinct']);
        $this->assertFalse($v->passes());

        $v = new Validator($trans, ['foo' => ['bar' => ['id' => 'qux'], 'baz' => ['id' => 'QUX']]], ['foo.*.id' => 'distinct']);
        $this->assertTrue($v->passes());

        $v = new Validator($trans, ['foo' => ['bar' => ['id' => 'qux'], 'baz' => ['id' => 'QUX']]], ['foo.*.id' => 'distinct:ignore_case']);
        $this->assertFalse($v->passes());

        $v = new Validator($trans, ['foo' => ['bar' => ['id' => 1], 'baz' => ['id' => 2]]], ['foo.*.id' => 'distinct']);
        $this->assertTrue($v->passes());

        $v = new Validator($trans, ['foo' => ['bar' => ['id' => 2], 'baz' => ['id' => 425]]], ['foo.*.id' => 'distinct:ignore_case']);
        $this->assertTrue($v->passes());

        $v = new Validator($trans, ['foo' => [['id' => 1, 'nested' => ['id' => 1]]]], ['foo.*.id' => 'distinct']);
        $this->assertTrue($v->passes());

        $v = new Validator($trans, ['foo' => [['id' => 1], ['id' => 1]]], ['foo.*.id' => 'distinct']);
        $this->assertFalse($v->passes());

        $v = new Validator($trans, ['foo' => [['id' => 1], ['id' => 2]]], ['foo.*.id' => 'distinct']);
        $this->assertTrue($v->passes());

        $v = new Validator($trans, ['cat' => [['prod' => [['id' => 1]]], ['prod' => [['id' => 1]]]]], ['cat.*.prod.*.id' => 'distinct']);
        $this->assertFalse($v->passes());

        $v = new Validator($trans, ['cat' => [['prod' => [['id' => 1]]], ['prod' => [['id' => 2]]]]], ['cat.*.prod.*.id' => 'distinct']);
        $this->assertTrue($v->passes());

        $v = new Validator($trans, ['cat' => ['sub' => [['prod' => [['id' => 1]]], ['prod' => [['id' => 2]]]]]], ['cat.sub.*.prod.*.id' => 'distinct']);
        $this->assertTrue($v->passes());

        $v = new Validator($trans, ['cat' => ['sub' => [['prod' => [['id' => 2]]], ['prod' => [['id' => 2]]]]]], ['cat.sub.*.prod.*.id' => 'distinct']);
        $this->assertFalse($v->passes());

        $v = new Validator($trans, ['foo' => ['foo', 'foo'], 'bar' => ['bar', 'baz']], ['foo.*' => 'distinct', 'bar.*' => 'distinct']);
        $this->assertFalse($v->passes());
        $this->assertCount(2, $v->messages());

        $v = new Validator($trans, ['foo' => ['foo', 'foo'], 'bar' => ['bar', 'bar']], ['foo.*' => 'distinct', 'bar.*' => 'distinct']);
        $this->assertFalse($v->passes());
        $this->assertCount(4, $v->messages());

        $v->setData(['foo' => ['foo', 'bar'], 'bar' => ['foo', 'bar']]);
        $this->assertTrue($v->passes());

        $v = new Validator($trans, ['foo' => ['foo', 'foo']], ['foo.*' => 'distinct'], ['foo.*.distinct' => 'There is a duplication!']);
        $this->assertFalse($v->passes());
        $v->messages()->setFormat(':message');
        $this->assertSame('There is a duplication!', $v->messages()->first('foo.0'));
        $this->assertSame('There is a duplication!', $v->messages()->first('foo.1'));
    }

    public function testValidateDistinctForTopLevelArrays()
    {
        $trans = $this->getIlluminateArrayTranslator();

        $v = new Validator($trans, ['foo', 'foo'], ['*' => 'distinct']);
        $this->assertFalse($v->passes());

        $v = new Validator($trans, [['foo' => 1], ['foo' => 1]], ['*' => 'array', '*.foo' => 'distinct']);
        $this->assertFalse($v->passes());

        $v = new Validator($trans, [['foo' => 'a'], ['foo' => 'A']], ['*' => 'array', '*.foo' => 'distinct:ignore_case']);
        $this->assertFalse($v->passes());

        $v = new Validator($trans, [['foo' => [['id' => 1]]], ['foo' => [['id' => 1]]]], ['*' => 'array', '*.foo' => 'array', '*.foo.*.id' => 'distinct']);
        $this->assertFalse($v->passes());

        $v = new Validator($trans, ['foo', 'foo'], ['*' => 'distinct'], ['*.distinct' => 'There is a duplication!']);
        $this->assertFalse($v->passes());
        $v->messages()->setFormat(':message');
        $this->assertSame('There is a duplication!', $v->messages()->first('0'));
        $this->assertSame('There is a duplication!', $v->messages()->first('1'));
    }

    public function testValidateUnique()
    {
        $trans = $this->getIlluminateArrayTranslator();
        $v = new Validator($trans, ['email' => 'foo'], ['email' => 'Unique:users']);
        $mock = m::mock(DatabasePresenceVerifierInterface::class);
        $mock->shouldReceive('setConnection')->once()->with(null);
        $mock->shouldReceive('getCount')->once()->with('users', 'email', 'foo', null, null, [])->andReturn(0);
        $v->setPresenceVerifier($mock);
        $this->assertTrue($v->passes());

        $v = new Validator($trans, ['email' => 'foo'], ['email' => 'Unique:connection.users']);
        $mock = m::mock(DatabasePresenceVerifierInterface::class);
        $mock->shouldReceive('setConnection')->once()->with('connection');
        $mock->shouldReceive('getCount')->once()->with('users', 'email', 'foo', null, null, [])->andReturn(0);
        $v->setPresenceVerifier($mock);
        $this->assertTrue($v->passes());

        $v = new Validator($trans, ['email' => 'foo'], ['email' => 'Unique:users,email_addr,1']);
        $mock = m::mock(DatabasePresenceVerifierInterface::class);
        $mock->shouldReceive('setConnection')->once()->with(null);
        $mock->shouldReceive('getCount')->once()->with('users', 'email_addr', 'foo', '1', 'id', [])->andReturn(1);
        $v->setPresenceVerifier($mock);
        $this->assertFalse($v->passes());

        $v = new Validator($trans, ['email' => 'foo'], ['email' => 'Unique:users,email_addr,1,id_col']);
        $mock = m::mock(DatabasePresenceVerifierInterface::class);
        $mock->shouldReceive('setConnection')->once()->with(null);
        $mock->shouldReceive('getCount')->once()->with('users', 'email_addr', 'foo', '1', 'id_col', [])->andReturn(2);
        $v->setPresenceVerifier($mock);
        $this->assertFalse($v->passes());

        $v = new Validator($trans, ['users' => [['id' => 1, 'email' => 'foo']]], ['users.*.email' => 'Unique:users,email,[users.*.id]']);
        $mock = m::mock(DatabasePresenceVerifierInterface::class);
        $mock->shouldReceive('setConnection')->once()->with(null);
        $mock->shouldReceive('getCount')->once()->with('users', 'email', 'foo', '1', 'id', [])->andReturn(1);
        $v->setPresenceVerifier($mock);
        $this->assertFalse($v->passes());

        $v = new Validator($trans, ['email' => 'foo'], ['email' => 'Unique:users,email_addr,NULL,id_col,foo,bar']);
        $mock = m::mock(DatabasePresenceVerifierInterface::class);
        $mock->shouldReceive('setConnection')->once()->with(null);
        $mock->shouldReceive('getCount')->once()->withArgs(function () {
            return func_get_args() === ['users', 'email_addr', 'foo', null, 'id_col', ['foo' => 'bar']];
        })->andReturn(2);
        $v->setPresenceVerifier($mock);
        $this->assertFalse($v->passes());
    }

    public function testValidateUniqueAndExistsSendsCorrectFieldNameToDBWithArrays()
    {
        $trans = $this->getIlluminateArrayTranslator();
        $v = new Validator($trans, [['email' => 'foo', 'type' => 'bar']], [
            '*.email' => 'unique:users', '*.type' => 'exists:user_types',
        ]);
        $mock = m::mock(DatabasePresenceVerifierInterface::class);
        $mock->shouldReceive('setConnection')->twice()->with(null);
        $mock->shouldReceive('getCount')->with('users', 'email', 'foo', null, null, [])->andReturn(0);
        $mock->shouldReceive('getCount')->with('user_types', 'type', 'bar', null, null, [])->andReturn(1);
        $v->setPresenceVerifier($mock);
        $this->assertTrue($v->passes());

        $trans = $this->getIlluminateArrayTranslator();
        $closure = function () {
            //
        };
        $v = new Validator($trans, [['email' => 'foo', 'type' => 'bar']], [
            '*.email' => (new Unique('users'))->where($closure),
            '*.type' => (new Exists('user_types'))->where($closure),
        ]);
        $mock = m::mock(DatabasePresenceVerifierInterface::class);
        $mock->shouldReceive('setConnection')->twice()->with(null);
        $mock->shouldReceive('getCount')->with('users', 'email', 'foo', null, 'id', [$closure])->andReturn(0);
        $mock->shouldReceive('getCount')->with('user_types', 'type', 'bar', null, null, [$closure])->andReturn(1);
        $v->setPresenceVerifier($mock);
        $this->assertTrue($v->passes());
    }

    public function testValidationExists()
    {
        $trans = $this->getIlluminateArrayTranslator();
        $v = new Validator($trans, ['email' => 'foo'], ['email' => 'Exists:users']);
        $mock = m::mock(DatabasePresenceVerifierInterface::class);
        $mock->shouldReceive('setConnection')->once()->with(null);
        $mock->shouldReceive('getCount')->once()->with('users', 'email', 'foo', null, null, [])->andReturn(1);
        $v->setPresenceVerifier($mock);
        $this->assertTrue($v->passes());

        $trans = $this->getIlluminateArrayTranslator();
        $v = new Validator($trans, ['email' => 'foo'], ['email' => 'Exists:users,email,account_id,1,name,taylor']);
        $mock = m::mock(DatabasePresenceVerifierInterface::class);
        $mock->shouldReceive('setConnection')->once()->with(null);
        $mock->shouldReceive('getCount')->once()->with('users', 'email', 'foo', null, null, ['account_id' => 1, 'name' => 'taylor'])->andReturn(1);
        $v->setPresenceVerifier($mock);
        $this->assertTrue($v->passes());

        $v = new Validator($trans, ['email' => 'foo'], ['email' => 'Exists:users,email_addr']);
        $mock = m::mock(DatabasePresenceVerifierInterface::class);
        $mock->shouldReceive('setConnection')->once()->with(null);
        $mock->shouldReceive('getCount')->once()->with('users', 'email_addr', 'foo', null, null, [])->andReturn(0);
        $v->setPresenceVerifier($mock);
        $this->assertFalse($v->passes());

        $v = new Validator($trans, ['email' => ['foo']], ['email' => 'Exists:users,email_addr']);
        $mock = m::mock(DatabasePresenceVerifierInterface::class);
        $mock->shouldReceive('setConnection')->once()->with(null);
        $mock->shouldReceive('getMultiCount')->once()->with('users', 'email_addr', ['foo'], [])->andReturn(0);
        $v->setPresenceVerifier($mock);
        $this->assertFalse($v->passes());

        $v = new Validator($trans, ['email' => 'foo'], ['email' => 'Exists:connection.users']);
        $mock = m::mock(DatabasePresenceVerifierInterface::class);
        $mock->shouldReceive('setConnection')->once()->with('connection');
        $mock->shouldReceive('getCount')->once()->with('users', 'email', 'foo', null, null, [])->andReturn(1);
        $v->setPresenceVerifier($mock);
        $this->assertTrue($v->passes());

        $v = new Validator($trans, ['email' => ['foo', 'foo']], ['email' => 'exists:users,email_addr']);
        $mock = m::mock(DatabasePresenceVerifierInterface::class);
        $mock->shouldReceive('setConnection')->once()->with(null);
        $mock->shouldReceive('getMultiCount')->once()->with('users', 'email_addr', ['foo', 'foo'], [])->andReturn(1);
        $v->setPresenceVerifier($mock);
        $this->assertTrue($v->passes());
    }

    public function testValidationExistsIsNotCalledUnnecessarily()
    {
        $trans = $this->getIlluminateArrayTranslator();
        $v = new Validator($trans, ['id' => 'foo'], ['id' => 'Integer|Exists:users,id']);
        $mock = m::mock(DatabasePresenceVerifierInterface::class);
        $mock->shouldReceive('getCount')->never();
        $v->setPresenceVerifier($mock);
        $this->assertFalse($v->passes());

        $trans = $this->getIlluminateArrayTranslator();
        $v = new Validator($trans, ['id' => '1'], ['id' => 'Integer|Exists:users,id']);
        $mock = m::mock(DatabasePresenceVerifierInterface::class);
        $mock->shouldReceive('setConnection')->once()->with(null);
        $mock->shouldReceive('getCount')->once()->with('users', 'id', '1', null, null, [])->andReturn(1);
        $v->setPresenceVerifier($mock);
        $this->assertTrue($v->passes());
    }

    public function testValidateIp()
    {
        $trans = $this->getIlluminateArrayTranslator();
        $v = new Validator($trans, ['ip' => 'aslsdlks'], ['ip' => 'Ip']);
        $this->assertFalse($v->passes());

        $v = new Validator($trans, ['ip' => '127.0.0.1'], ['ip' => 'Ip']);
        $this->assertTrue($v->passes());

        $v = new Validator($trans, ['ip' => '127.0.0.1'], ['ip' => 'Ipv4']);
        $this->assertTrue($v->passes());

        $v = new Validator($trans, ['ip' => '::1'], ['ip' => 'Ipv6']);
        $this->assertTrue($v->passes());

        $v = new Validator($trans, ['ip' => '127.0.0.1'], ['ip' => 'Ipv6']);
        $this->assertTrue($v->fails());

        $v = new Validator($trans, ['ip' => '::1'], ['ip' => 'Ipv4']);
        $this->assertTrue($v->fails());
    }

    public function testValidateEmail()
    {
        $trans = $this->getIlluminateArrayTranslator();
        $v = new Validator($trans, ['x' => 'aslsdlks'], ['x' => 'Email']);
        $this->assertFalse($v->passes());

        $v = new Validator($trans, ['x' => ['not a string']], ['x' => 'Email']);
        $this->assertFalse($v->passes());

        $v = new Validator($trans, [
            'x' => new class {
                public function __toString()
                {
                    return 'aslsdlks';
                }
            },
        ], ['x' => 'Email']);
        $this->assertFalse($v->passes());

        $v = new Validator($trans, [
            'x' => new class {
                public function __toString()
                {
                    return 'foo@gmail.com';
                }
            },
        ], ['x' => 'Email']);
        $this->assertTrue($v->passes());

        $v = new Validator($trans, ['x' => 'foo@gmail.com'], ['x' => 'Email']);
        $this->assertTrue($v->passes());
    }

    public function testValidateEmailWithInternationalCharacters()
    {
        $v = new Validator($this->getIlluminateArrayTranslator(), ['x' => 'foo@gmäil.com'], ['x' => 'email']);
        $this->assertTrue($v->passes());
    }

    public function testValidateEmailWithStrictCheck()
    {
        $v = new Validator($this->getIlluminateArrayTranslator(), ['x' => 'foo@bar '], ['x' => 'email:strict']);
        $this->assertFalse($v->passes());
    }

    public function testValidateEmailWithFilterCheck()
    {
        $v = new Validator($this->getIlluminateArrayTranslator(), ['x' => 'foo@bar'], ['x' => 'email:filter']);
        $this->assertFalse($v->passes());

        $v = new Validator($this->getIlluminateArrayTranslator(), ['x' => 'example@example.com'], ['x' => 'email:filter']);
        $this->assertTrue($v->passes());

        // Unicode characters are not allowed
        $v = new Validator($this->getIlluminateArrayTranslator(), ['x' => 'exämple@example.com'], ['x' => 'email:filter']);
        $this->assertFalse($v->passes());

        $v = new Validator($this->getIlluminateArrayTranslator(), ['x' => 'exämple@exämple.com'], ['x' => 'email:filter']);
        $this->assertFalse($v->passes());
    }

    public function testValidateEmailWithFilterUnicodeCheck()
    {
        $v = new Validator($this->getIlluminateArrayTranslator(), ['x' => 'foo@bar'], ['x' => 'email:filter_unicode']);
        $this->assertFalse($v->passes());

        $v = new Validator($this->getIlluminateArrayTranslator(), ['x' => 'example@example.com'], ['x' => 'email:filter_unicode']);
        $this->assertTrue($v->passes());

        // Any unicode characters are allowed only in local-part
        $v = new Validator($this->getIlluminateArrayTranslator(), ['x' => 'exämple@example.com'], ['x' => 'email:filter_unicode']);
        $this->assertTrue($v->passes());

        $v = new Validator($this->getIlluminateArrayTranslator(), ['x' => 'exämple@exämple.com'], ['x' => 'email:filter_unicode']);
        $this->assertFalse($v->passes());
    }

    public function testValidateEmailWithCustomClassCheck()
    {
        $container = m::mock(Container::class);
        $container->shouldReceive('make')->with(NoRFCWarningsValidation::class)->andReturn(new NoRFCWarningsValidation());

        $v = new Validator($this->getIlluminateArrayTranslator(), ['x' => 'foo@bar '], ['x' => 'email:'.NoRFCWarningsValidation::class]);
        $v->setContainer($container);

        $this->assertFalse($v->passes());
    }

    /**
     * @dataProvider validUrls
     */
    public function testValidateUrlWithValidUrls($validUrl)
    {
        $trans = $this->getIlluminateArrayTranslator();
        $v = new Validator($trans, ['x' => $validUrl], ['x' => 'Url']);
        $this->assertTrue($v->passes());
    }

    /**
     * @dataProvider invalidUrls
     */
    public function testValidateUrlWithInvalidUrls($invalidUrl)
    {
        $trans = $this->getIlluminateArrayTranslator();
        $v = new Validator($trans, ['x' => $invalidUrl], ['x' => 'Url']);
        $this->assertFalse($v->passes());
    }

    public function validUrls()
    {
        return [
            ['aaa://fully.qualified.domain/path'],
            ['aaas://fully.qualified.domain/path'],
            ['about://fully.qualified.domain/path'],
            ['acap://fully.qualified.domain/path'],
            ['acct://fully.qualified.domain/path'],
            ['acr://fully.qualified.domain/path'],
            ['adiumxtra://fully.qualified.domain/path'],
            ['afp://fully.qualified.domain/path'],
            ['afs://fully.qualified.domain/path'],
            ['aim://fully.qualified.domain/path'],
            ['apt://fully.qualified.domain/path'],
            ['attachment://fully.qualified.domain/path'],
            ['aw://fully.qualified.domain/path'],
            ['barion://fully.qualified.domain/path'],
            ['beshare://fully.qualified.domain/path'],
            ['bitcoin://fully.qualified.domain/path'],
            ['blob://fully.qualified.domain/path'],
            ['bolo://fully.qualified.domain/path'],
            ['callto://fully.qualified.domain/path'],
            ['cap://fully.qualified.domain/path'],
            ['chrome://fully.qualified.domain/path'],
            ['chrome-extension://fully.qualified.domain/path'],
            ['cid://fully.qualified.domain/path'],
            ['coap://fully.qualified.domain/path'],
            ['coaps://fully.qualified.domain/path'],
            ['com-eventbrite-attendee://fully.qualified.domain/path'],
            ['content://fully.qualified.domain/path'],
            ['crid://fully.qualified.domain/path'],
            ['cvs://fully.qualified.domain/path'],
            ['data://fully.qualified.domain/path'],
            ['dav://fully.qualified.domain/path'],
            ['dict://fully.qualified.domain/path'],
            ['dlna-playcontainer://fully.qualified.domain/path'],
            ['dlna-playsingle://fully.qualified.domain/path'],
            ['dns://fully.qualified.domain/path'],
            ['dntp://fully.qualified.domain/path'],
            ['dtn://fully.qualified.domain/path'],
            ['dvb://fully.qualified.domain/path'],
            ['ed2k://fully.qualified.domain/path'],
            ['example://fully.qualified.domain/path'],
            ['facetime://fully.qualified.domain/path'],
            ['fax://fully.qualified.domain/path'],
            ['feed://fully.qualified.domain/path'],
            ['feedready://fully.qualified.domain/path'],
            ['file://fully.qualified.domain/path'],
            ['filesystem://fully.qualified.domain/path'],
            ['finger://fully.qualified.domain/path'],
            ['fish://fully.qualified.domain/path'],
            ['ftp://fully.qualified.domain/path'],
            ['geo://fully.qualified.domain/path'],
            ['gg://fully.qualified.domain/path'],
            ['git://fully.qualified.domain/path'],
            ['gizmoproject://fully.qualified.domain/path'],
            ['go://fully.qualified.domain/path'],
            ['gopher://fully.qualified.domain/path'],
            ['gtalk://fully.qualified.domain/path'],
            ['h323://fully.qualified.domain/path'],
            ['ham://fully.qualified.domain/path'],
            ['hcp://fully.qualified.domain/path'],
            ['http://fully.qualified.domain/path'],
            ['https://fully.qualified.domain/path'],
            ['iax://fully.qualified.domain/path'],
            ['icap://fully.qualified.domain/path'],
            ['icon://fully.qualified.domain/path'],
            ['im://fully.qualified.domain/path'],
            ['imap://fully.qualified.domain/path'],
            ['info://fully.qualified.domain/path'],
            ['iotdisco://fully.qualified.domain/path'],
            ['ipn://fully.qualified.domain/path'],
            ['ipp://fully.qualified.domain/path'],
            ['ipps://fully.qualified.domain/path'],
            ['irc://fully.qualified.domain/path'],
            ['irc6://fully.qualified.domain/path'],
            ['ircs://fully.qualified.domain/path'],
            ['iris://fully.qualified.domain/path'],
            ['iris.beep://fully.qualified.domain/path'],
            ['iris.lwz://fully.qualified.domain/path'],
            ['iris.xpc://fully.qualified.domain/path'],
            ['iris.xpcs://fully.qualified.domain/path'],
            ['itms://fully.qualified.domain/path'],
            ['jabber://fully.qualified.domain/path'],
            ['jar://fully.qualified.domain/path'],
            ['jms://fully.qualified.domain/path'],
            ['keyparc://fully.qualified.domain/path'],
            ['lastfm://fully.qualified.domain/path'],
            ['ldap://fully.qualified.domain/path'],
            ['ldaps://fully.qualified.domain/path'],
            ['magnet://fully.qualified.domain/path'],
            ['mailserver://fully.qualified.domain/path'],
            ['mailto://fully.qualified.domain/path'],
            ['maps://fully.qualified.domain/path'],
            ['market://fully.qualified.domain/path'],
            ['message://fully.qualified.domain/path'],
            ['mid://fully.qualified.domain/path'],
            ['mms://fully.qualified.domain/path'],
            ['modem://fully.qualified.domain/path'],
            ['ms-help://fully.qualified.domain/path'],
            ['ms-settings://fully.qualified.domain/path'],
            ['ms-settings-airplanemode://fully.qualified.domain/path'],
            ['ms-settings-bluetooth://fully.qualified.domain/path'],
            ['ms-settings-camera://fully.qualified.domain/path'],
            ['ms-settings-cellular://fully.qualified.domain/path'],
            ['ms-settings-cloudstorage://fully.qualified.domain/path'],
            ['ms-settings-emailandaccounts://fully.qualified.domain/path'],
            ['ms-settings-language://fully.qualified.domain/path'],
            ['ms-settings-location://fully.qualified.domain/path'],
            ['ms-settings-lock://fully.qualified.domain/path'],
            ['ms-settings-nfctransactions://fully.qualified.domain/path'],
            ['ms-settings-notifications://fully.qualified.domain/path'],
            ['ms-settings-power://fully.qualified.domain/path'],
            ['ms-settings-privacy://fully.qualified.domain/path'],
            ['ms-settings-proximity://fully.qualified.domain/path'],
            ['ms-settings-screenrotation://fully.qualified.domain/path'],
            ['ms-settings-wifi://fully.qualified.domain/path'],
            ['ms-settings-workplace://fully.qualified.domain/path'],
            ['msnim://fully.qualified.domain/path'],
            ['msrp://fully.qualified.domain/path'],
            ['msrps://fully.qualified.domain/path'],
            ['mtqp://fully.qualified.domain/path'],
            ['mumble://fully.qualified.domain/path'],
            ['mupdate://fully.qualified.domain/path'],
            ['mvn://fully.qualified.domain/path'],
            ['news://fully.qualified.domain/path'],
            ['nfs://fully.qualified.domain/path'],
            ['ni://fully.qualified.domain/path'],
            ['nih://fully.qualified.domain/path'],
            ['nntp://fully.qualified.domain/path'],
            ['notes://fully.qualified.domain/path'],
            ['oid://fully.qualified.domain/path'],
            ['opaquelocktoken://fully.qualified.domain/path'],
            ['pack://fully.qualified.domain/path'],
            ['palm://fully.qualified.domain/path'],
            ['paparazzi://fully.qualified.domain/path'],
            ['pkcs11://fully.qualified.domain/path'],
            ['platform://fully.qualified.domain/path'],
            ['pop://fully.qualified.domain/path'],
            ['pres://fully.qualified.domain/path'],
            ['prospero://fully.qualified.domain/path'],
            ['proxy://fully.qualified.domain/path'],
            ['psyc://fully.qualified.domain/path'],
            ['query://fully.qualified.domain/path'],
            ['redis://fully.qualified.domain/path'],
            ['rediss://fully.qualified.domain/path'],
            ['reload://fully.qualified.domain/path'],
            ['res://fully.qualified.domain/path'],
            ['resource://fully.qualified.domain/path'],
            ['rmi://fully.qualified.domain/path'],
            ['rsync://fully.qualified.domain/path'],
            ['rtmfp://fully.qualified.domain/path'],
            ['rtmp://fully.qualified.domain/path'],
            ['rtsp://fully.qualified.domain/path'],
            ['rtsps://fully.qualified.domain/path'],
            ['rtspu://fully.qualified.domain/path'],
            ['s3://fully.qualified.domain/path'],
            ['secondlife://fully.qualified.domain/path'],
            ['service://fully.qualified.domain/path'],
            ['session://fully.qualified.domain/path'],
            ['sftp://fully.qualified.domain/path'],
            ['sgn://fully.qualified.domain/path'],
            ['shttp://fully.qualified.domain/path'],
            ['sieve://fully.qualified.domain/path'],
            ['sip://fully.qualified.domain/path'],
            ['sips://fully.qualified.domain/path'],
            ['skype://fully.qualified.domain/path'],
            ['smb://fully.qualified.domain/path'],
            ['sms://fully.qualified.domain/path'],
            ['smtp://fully.qualified.domain/path'],
            ['snews://fully.qualified.domain/path'],
            ['snmp://fully.qualified.domain/path'],
            ['soap.beep://fully.qualified.domain/path'],
            ['soap.beeps://fully.qualified.domain/path'],
            ['soldat://fully.qualified.domain/path'],
            ['spotify://fully.qualified.domain/path'],
            ['ssh://fully.qualified.domain/path'],
            ['steam://fully.qualified.domain/path'],
            ['stun://fully.qualified.domain/path'],
            ['stuns://fully.qualified.domain/path'],
            ['submit://fully.qualified.domain/path'],
            ['svn://fully.qualified.domain/path'],
            ['tag://fully.qualified.domain/path'],
            ['teamspeak://fully.qualified.domain/path'],
            ['tel://fully.qualified.domain/path'],
            ['teliaeid://fully.qualified.domain/path'],
            ['telnet://fully.qualified.domain/path'],
            ['tftp://fully.qualified.domain/path'],
            ['things://fully.qualified.domain/path'],
            ['thismessage://fully.qualified.domain/path'],
            ['tip://fully.qualified.domain/path'],
            ['tn3270://fully.qualified.domain/path'],
            ['turn://fully.qualified.domain/path'],
            ['turns://fully.qualified.domain/path'],
            ['tv://fully.qualified.domain/path'],
            ['udp://fully.qualified.domain/path'],
            ['unreal://fully.qualified.domain/path'],
            ['urn://fully.qualified.domain/path'],
            ['ut2004://fully.qualified.domain/path'],
            ['vemmi://fully.qualified.domain/path'],
            ['ventrilo://fully.qualified.domain/path'],
            ['videotex://fully.qualified.domain/path'],
            ['view-source://fully.qualified.domain/path'],
            ['wais://fully.qualified.domain/path'],
            ['webcal://fully.qualified.domain/path'],
            ['ws://fully.qualified.domain/path'],
            ['wss://fully.qualified.domain/path'],
            ['wtai://fully.qualified.domain/path'],
            ['wyciwyg://fully.qualified.domain/path'],
            ['xcon://fully.qualified.domain/path'],
            ['xcon-userid://fully.qualified.domain/path'],
            ['xfire://fully.qualified.domain/path'],
            ['xmlrpc.beep://fully.qualified.domain/path'],
            ['xmlrpc.beeps://fully.qualified.domain/path'],
            ['xmpp://fully.qualified.domain/path'],
            ['xri://fully.qualified.domain/path'],
            ['ymsgr://fully.qualified.domain/path'],
            ['z39.50://fully.qualified.domain/path'],
            ['z39.50r://fully.qualified.domain/path'],
            ['z39.50s://fully.qualified.domain/path'],
            ['http://a.pl'],
            ['http://localhost/url.php'],
            ['http://local.dev'],
            ['http://google.com'],
            ['http://www.google.com'],
            ['http://goog_le.com'],
            ['https://google.com'],
            ['http://illuminate.dev'],
            ['http://localhost'],
            ['https://laravel.com/?'],
            ['http://президент.рф/'],
            ['http://스타벅스코리아.com'],
            ['http://xn--d1abbgf6aiiy.xn--p1ai/'],
            ['https://laravel.com?'],
            ['https://laravel.com?q=1'],
            ['https://laravel.com/?q=1'],
            ['https://laravel.com#'],
            ['https://laravel.com#fragment'],
            ['https://laravel.com/#fragment'],
            ['https://domain1'],
            ['https://domain12/'],
            ['https://domain12#fragment'],
            ['https://domain1/path'],
            ['https://domain.com/path/%2528failed%2526?param=1#fragment'],
        ];
    }

    public function invalidUrls()
    {
        return [
            ['aslsdlks'],
            ['google.com'],
            ['://google.com'],
            ['http ://google.com'],
            ['http:/google.com'],
            ['http://google.com::aa'],
            ['http://google.com:aa'],
            ['http://127.0.0.1:aa'],
            ['http://[::1'],
            ['foo://bar'],
            ['javascript://test%0Aalert(321)'],
        ];
    }

    public function testValidateActiveUrl()
    {
        $trans = $this->getIlluminateArrayTranslator();
        $v = new Validator($trans, ['x' => 'aslsdlks'], ['x' => 'active_url']);
        $this->assertFalse($v->passes());

        $v = new Validator($trans, ['x' => ['fdsfs', 'fdsfds']], ['x' => 'active_url']);
        $this->assertFalse($v->passes());

        $v = new Validator($trans, ['x' => 'http://google.com'], ['x' => 'active_url']);
        $this->assertTrue($v->passes());

        $v = new Validator($trans, ['x' => 'http://www.google.com'], ['x' => 'active_url']);
        $this->assertTrue($v->passes());

        $v = new Validator($trans, ['x' => 'http://www.google.com/about'], ['x' => 'active_url']);
        $this->assertTrue($v->passes());
    }

    public function testValidateImage()
    {
        $trans = $this->getIlluminateArrayTranslator();
        $uploadedFile = [__FILE__, '', null, null, true];

        $file = $this->getMockBuilder(UploadedFile::class)->setMethods(['guessExtension', 'getClientOriginalExtension'])->setConstructorArgs($uploadedFile)->getMock();
        $file->expects($this->any())->method('guessExtension')->willReturn('php');
        $file->expects($this->any())->method('getClientOriginalExtension')->willReturn('php');
        $v = new Validator($trans, ['x' => $file], ['x' => 'Image']);
        $this->assertFalse($v->passes());

        $file2 = $this->getMockBuilder(UploadedFile::class)->setMethods(['guessExtension', 'getClientOriginalExtension'])->setConstructorArgs($uploadedFile)->getMock();
        $file2->expects($this->any())->method('guessExtension')->willReturn('jpeg');
        $file2->expects($this->any())->method('getClientOriginalExtension')->willReturn('jpeg');
        $v = new Validator($trans, ['x' => $file2], ['x' => 'Image']);
        $this->assertTrue($v->passes());

        $file3 = $this->getMockBuilder(UploadedFile::class)->setMethods(['guessExtension', 'getClientOriginalExtension'])->setConstructorArgs($uploadedFile)->getMock();
        $file3->expects($this->any())->method('guessExtension')->willReturn('gif');
        $file3->expects($this->any())->method('getClientOriginalExtension')->willReturn('gif');
        $v = new Validator($trans, ['x' => $file3], ['x' => 'Image']);
        $this->assertTrue($v->passes());

        $file4 = $this->getMockBuilder(UploadedFile::class)->setMethods(['guessExtension', 'getClientOriginalExtension'])->setConstructorArgs($uploadedFile)->getMock();
        $file4->expects($this->any())->method('guessExtension')->willReturn('bmp');
        $file4->expects($this->any())->method('getClientOriginalExtension')->willReturn('bmp');
        $v = new Validator($trans, ['x' => $file4], ['x' => 'Image']);
        $this->assertTrue($v->passes());

        $file5 = $this->getMockBuilder(UploadedFile::class)->setMethods(['guessExtension', 'getClientOriginalExtension'])->setConstructorArgs($uploadedFile)->getMock();
        $file5->expects($this->any())->method('guessExtension')->willReturn('png');
        $file5->expects($this->any())->method('getClientOriginalExtension')->willReturn('png');
        $v = new Validator($trans, ['x' => $file5], ['x' => 'Image']);
        $this->assertTrue($v->passes());

        $file6 = $this->getMockBuilder(UploadedFile::class)->setMethods(['guessExtension', 'getClientOriginalExtension'])->setConstructorArgs($uploadedFile)->getMock();
        $file6->expects($this->any())->method('guessExtension')->willReturn('svg');
        $file6->expects($this->any())->method('getClientOriginalExtension')->willReturn('svg');
        $v = new Validator($trans, ['x' => $file6], ['x' => 'Image']);
        $this->assertTrue($v->passes());

        $file7 = $this->getMockBuilder(UploadedFile::class)->setMethods(['guessExtension', 'getClientOriginalExtension'])->setConstructorArgs($uploadedFile)->getMock();
        $file7->expects($this->any())->method('guessExtension')->willReturn('webp');
        $file7->expects($this->any())->method('getClientOriginalExtension')->willReturn('webp');
        $v = new Validator($trans, ['x' => $file7], ['x' => 'Image']);
        $this->assertTrue($v->passes());
    }

    public function testValidateImageDoesNotAllowPhpExtensionsOnImageMime()
    {
        $trans = $this->getIlluminateArrayTranslator();
        $uploadedFile = [__FILE__, '', null, null, true];

        $file = $this->getMockBuilder(UploadedFile::class)->setMethods(['guessExtension', 'getClientOriginalExtension'])->setConstructorArgs($uploadedFile)->getMock();
        $file->expects($this->any())->method('guessExtension')->willReturn('jpeg');
        $file->expects($this->any())->method('getClientOriginalExtension')->willReturn('php');
        $v = new Validator($trans, ['x' => $file], ['x' => 'Image']);
        $this->assertFalse($v->passes());
    }

    public function testValidateImageDimensions()
    {
        // Knowing that demo image.png has width = 3 and height = 2
        $uploadedFile = new UploadedFile(__DIR__.'/fixtures/image.png', '', null, null, true);
        $trans = $this->getIlluminateArrayTranslator();

        $v = new Validator($trans, ['x' => 'file'], ['x' => 'dimensions']);
        $this->assertTrue($v->fails());

        $v = new Validator($trans, ['x' => $uploadedFile], ['x' => 'dimensions:min_width=1']);
        $this->assertTrue($v->passes());

        $v = new Validator($trans, ['x' => $uploadedFile], ['x' => 'dimensions:min_width=5']);
        $this->assertTrue($v->fails());

        $v = new Validator($trans, ['x' => $uploadedFile], ['x' => 'dimensions:max_width=10']);
        $this->assertTrue($v->passes());

        $v = new Validator($trans, ['x' => $uploadedFile], ['x' => 'dimensions:max_width=1']);
        $this->assertTrue($v->fails());

        $v = new Validator($trans, ['x' => $uploadedFile], ['x' => 'dimensions:min_height=1']);
        $this->assertTrue($v->passes());

        $v = new Validator($trans, ['x' => $uploadedFile], ['x' => 'dimensions:min_height=5']);
        $this->assertTrue($v->fails());

        $v = new Validator($trans, ['x' => $uploadedFile], ['x' => 'dimensions:max_height=10']);
        $this->assertTrue($v->passes());

        $v = new Validator($trans, ['x' => $uploadedFile], ['x' => 'dimensions:max_height=1']);
        $this->assertTrue($v->fails());

        $v = new Validator($trans, ['x' => $uploadedFile], ['x' => 'dimensions:width=3']);
        $this->assertTrue($v->passes());

        $v = new Validator($trans, ['x' => $uploadedFile], ['x' => 'dimensions:height=2']);
        $this->assertTrue($v->passes());

        $v = new Validator($trans, ['x' => $uploadedFile], ['x' => 'dimensions:min_height=2,ratio=3/2']);
        $this->assertTrue($v->passes());

        $v = new Validator($trans, ['x' => $uploadedFile], ['x' => 'dimensions:ratio=1.5']);
        $this->assertTrue($v->passes());

        $v = new Validator($trans, ['x' => $uploadedFile], ['x' => 'dimensions:ratio=1/1']);
        $this->assertTrue($v->fails());

        $v = new Validator($trans, ['x' => $uploadedFile], ['x' => 'dimensions:ratio=1']);
        $this->assertTrue($v->fails());

        // Knowing that demo image2.png has width = 4 and height = 2
        $uploadedFile = new UploadedFile(__DIR__.'/fixtures/image2.png', '', null, null, true);
        $trans = $this->getIlluminateArrayTranslator();

        // Ensure validation doesn't erroneously fail when ratio has no fractional part
        $v = new Validator($trans, ['x' => $uploadedFile], ['x' => 'dimensions:ratio=2/1']);
        $this->assertTrue($v->passes());

        // This test fails without suppressing warnings on getimagesize() due to a read error.
        $emptyUploadedFile = new UploadedFile(__DIR__.'/fixtures/empty.png', '', null, null, true);
        $trans = $this->getIlluminateArrayTranslator();

        $v = new Validator($trans, ['x' => $emptyUploadedFile], ['x' => 'dimensions:min_width=1']);
        $this->assertTrue($v->fails());

        // Knowing that demo image3.png has width = 7 and height = 10
        $uploadedFile = new UploadedFile(__DIR__.'/fixtures/image3.png', '', null, null, true);
        $trans = $this->getIlluminateArrayTranslator();

        // Ensure validation doesn't erroneously fail when ratio has no fractional part
        $v = new Validator($trans, ['x' => $uploadedFile], ['x' => 'dimensions:ratio=2/3']);
        $this->assertTrue($v->passes());

        // Ensure svg images always pass as size is irreleveant (image/svg+xml)
        $svgXmlUploadedFile = new UploadedFile(__DIR__.'/fixtures/image.svg', '', 'image/svg+xml', null, true);
        $trans = $this->getIlluminateArrayTranslator();

        $v = new Validator($trans, ['x' => $svgXmlUploadedFile], ['x' => 'dimensions:max_width=1,max_height=1']);
        $this->assertTrue($v->passes());

<<<<<<< HEAD
        $svgXmlFile = new File(__DIR__.'/fixtures/image.svg', '', 'image/svg+xml', null, true);
=======
        $svgXmlFile = new UploadedFile(__DIR__.'/fixtures/image.svg', '', 'image/svg+xml', null, null, true);
>>>>>>> 0fc37113
        $trans = $this->getIlluminateArrayTranslator();

        $v = new Validator($trans, ['x' => $svgXmlFile], ['x' => 'dimensions:max_width=1,max_height=1']);
        $this->assertTrue($v->passes());

        // Ensure svg images always pass as size is irreleveant (image/svg)
        $svgUploadedFile = new UploadedFile(__DIR__.'/fixtures/image2.svg', '', 'image/svg', null, true);
        $trans = $this->getIlluminateArrayTranslator();

        $v = new Validator($trans, ['x' => $svgUploadedFile], ['x' => 'dimensions:max_width=1,max_height=1']);
        $this->assertTrue($v->passes());

<<<<<<< HEAD
        $svgFile = new File(__DIR__.'/fixtures/image2.svg', '', 'image/svg', null, true);
=======
        $svgFile = new UploadedFile(__DIR__.'/fixtures/image2.svg', '', 'image/svg', null, null, true);
>>>>>>> 0fc37113
        $trans = $this->getIlluminateArrayTranslator();

        $v = new Validator($trans, ['x' => $svgFile], ['x' => 'dimensions:max_width=1,max_height=1']);
        $this->assertTrue($v->passes());

        // Knowing that demo image4.png has width = 64 and height = 65
        $uploadedFile = new UploadedFile(__DIR__.'/fixtures/image4.png', '', null, null, true);
        $trans = $this->getIlluminateArrayTranslator();

        // Ensure validation doesn't erroneously fail when ratio doesn't matches
        $v = new Validator($trans, ['x' => $uploadedFile], ['x' => 'dimensions:ratio=1']);
        $this->assertFalse($v->passes());
    }

    /**
     * @requires extension fileinfo
     */
    public function testValidatePhpMimetypes()
    {
        $trans = $this->getIlluminateArrayTranslator();
        $uploadedFile = [__DIR__.'/ValidationRuleTest.php', '', null, null, true];

        $file = $this->getMockBuilder(UploadedFile::class)->setMethods(['guessExtension', 'getClientOriginalExtension'])->setConstructorArgs($uploadedFile)->getMock();
        $file->expects($this->any())->method('guessExtension')->willReturn('rtf');
        $file->expects($this->any())->method('getClientOriginalExtension')->willReturn('rtf');

        $v = new Validator($trans, ['x' => $file], ['x' => 'mimetypes:text/*']);
        $this->assertTrue($v->passes());
    }

    public function testValidateMime()
    {
        $trans = $this->getIlluminateArrayTranslator();
        $uploadedFile = [__FILE__, '', null, null, true];

        $file = $this->getMockBuilder(UploadedFile::class)->setMethods(['guessExtension', 'getClientOriginalExtension'])->setConstructorArgs($uploadedFile)->getMock();
        $file->expects($this->any())->method('guessExtension')->willReturn('pdf');
        $file->expects($this->any())->method('getClientOriginalExtension')->willReturn('pdf');
        $v = new Validator($trans, ['x' => $file], ['x' => 'mimes:pdf']);
        $this->assertTrue($v->passes());

        $file2 = $this->getMockBuilder(UploadedFile::class)->setMethods(['guessExtension', 'isValid'])->setConstructorArgs($uploadedFile)->getMock();
        $file2->expects($this->any())->method('guessExtension')->willReturn('pdf');
        $file2->expects($this->any())->method('isValid')->willReturn(false);
        $v = new Validator($trans, ['x' => $file2], ['x' => 'mimes:pdf']);
        $this->assertFalse($v->passes());
    }

    public function testValidateMimeEnforcesPhpCheck()
    {
        $trans = $this->getIlluminateArrayTranslator();
        $uploadedFile = [__FILE__, '', null, null, true];

        $file = $this->getMockBuilder(UploadedFile::class)->setMethods(['guessExtension', 'getClientOriginalExtension'])->setConstructorArgs($uploadedFile)->getMock();
        $file->expects($this->any())->method('guessExtension')->willReturn('pdf');
        $file->expects($this->any())->method('getClientOriginalExtension')->willReturn('php');
        $v = new Validator($trans, ['x' => $file], ['x' => 'mimes:pdf']);
        $this->assertFalse($v->passes());

        $file2 = $this->getMockBuilder(UploadedFile::class)->setMethods(['guessExtension', 'getClientOriginalExtension'])->setConstructorArgs($uploadedFile)->getMock();
        $file2->expects($this->any())->method('guessExtension')->willReturn('php');
        $file2->expects($this->any())->method('getClientOriginalExtension')->willReturn('php');
        $v = new Validator($trans, ['x' => $file2], ['x' => 'mimes:pdf,php']);
        $this->assertTrue($v->passes());
    }

    /**
     * @requires extension fileinfo
     */
    public function testValidateFile()
    {
        $trans = $this->getIlluminateArrayTranslator();
        $file = new UploadedFile(__FILE__, '', null, null, true);

        $v = new Validator($trans, ['x' => '1'], ['x' => 'file']);
        $this->assertTrue($v->fails());

        $v = new Validator($trans, ['x' => $file], ['x' => 'file']);
        $this->assertTrue($v->passes());
    }

    public function testEmptyRulesSkipped()
    {
        $trans = $this->getIlluminateArrayTranslator();
        $v = new Validator($trans, ['x' => 'aslsdlks'], ['x' => ['alpha', [], '']]);
        $this->assertTrue($v->passes());

        $v = new Validator($trans, ['x' => 'aslsdlks'], ['x' => '|||required|']);
        $this->assertTrue($v->passes());
    }

    public function testAlternativeFormat()
    {
        $trans = $this->getIlluminateArrayTranslator();
        $v = new Validator($trans, ['x' => 'aslsdlks'], ['x' => ['alpha', ['min', 3], ['max', 10]]]);
        $this->assertTrue($v->passes());
    }

    public function testValidateAlpha()
    {
        $trans = $this->getIlluminateArrayTranslator();
        $v = new Validator($trans, ['x' => 'aslsdlks'], ['x' => 'Alpha']);
        $this->assertTrue($v->passes());

        $trans = $this->getIlluminateArrayTranslator();
        $v = new Validator($trans, [
            'x' => 'aslsdlks
1
1',
        ], ['x' => 'Alpha']);
        $this->assertFalse($v->passes());

        $v = new Validator($trans, ['x' => 'http://google.com'], ['x' => 'Alpha']);
        $this->assertFalse($v->passes());

        $v = new Validator($trans, ['x' => 'ユニコードを基盤技術と'], ['x' => 'Alpha']);
        $this->assertTrue($v->passes());

        $v = new Validator($trans, ['x' => 'ユニコード を基盤技術と'], ['x' => 'Alpha']);
        $this->assertFalse($v->passes());

        $v = new Validator($trans, ['x' => 'नमस्कार'], ['x' => 'Alpha']);
        $this->assertTrue($v->passes());

        $v = new Validator($trans, ['x' => 'आपका स्वागत है'], ['x' => 'Alpha']);
        $this->assertFalse($v->passes());

        $v = new Validator($trans, ['x' => 'Continuación'], ['x' => 'Alpha']);
        $this->assertTrue($v->passes());

        $v = new Validator($trans, ['x' => 'ofreció su dimisión'], ['x' => 'Alpha']);
        $this->assertFalse($v->passes());

        $v = new Validator($trans, ['x' => '❤'], ['x' => 'Alpha']);
        $this->assertFalse($v->passes());

        $v = new Validator($trans, ['x' => '123'], ['x' => 'Alpha']);
        $this->assertFalse($v->passes());

        $v = new Validator($trans, ['x' => 123], ['x' => 'Alpha']);
        $this->assertFalse($v->passes());

        $v = new Validator($trans, ['x' => 'abc123'], ['x' => 'Alpha']);
        $this->assertFalse($v->passes());
    }

    public function testValidateAlphaNum()
    {
        $trans = $this->getIlluminateArrayTranslator();
        $v = new Validator($trans, ['x' => 'asls13dlks'], ['x' => 'AlphaNum']);
        $this->assertTrue($v->passes());

        $v = new Validator($trans, ['x' => 'http://g232oogle.com'], ['x' => 'AlphaNum']);
        $this->assertFalse($v->passes());

        $v = new Validator($trans, ['x' => '१२३'], ['x' => 'AlphaNum']); // numbers in Hindi
        $this->assertTrue($v->passes());

        $v = new Validator($trans, ['x' => '٧٨٩'], ['x' => 'AlphaNum']); // eastern arabic numerals
        $this->assertTrue($v->passes());

        $v = new Validator($trans, ['x' => 'नमस्कार'], ['x' => 'AlphaNum']);
        $this->assertTrue($v->passes());
    }

    public function testValidateAlphaDash()
    {
        $trans = $this->getIlluminateArrayTranslator();
        $v = new Validator($trans, ['x' => 'asls1-_3dlks'], ['x' => 'AlphaDash']);
        $this->assertTrue($v->passes());

        $v = new Validator($trans, ['x' => 'http://-g232oogle.com'], ['x' => 'AlphaDash']);
        $this->assertFalse($v->passes());

        $v = new Validator($trans, ['x' => 'नमस्कार-_'], ['x' => 'AlphaDash']);
        $this->assertTrue($v->passes());

        $v = new Validator($trans, ['x' => '٧٨٩'], ['x' => 'AlphaDash']); // eastern arabic numerals
        $this->assertTrue($v->passes());
    }

    public function testValidateTimezone()
    {
        $trans = $this->getIlluminateArrayTranslator();
        $v = new Validator($trans, ['foo' => 'India'], ['foo' => 'Timezone']);
        $this->assertFalse($v->passes());

        $v = new Validator($trans, ['foo' => 'Cairo'], ['foo' => 'Timezone']);
        $this->assertFalse($v->passes());

        $v = new Validator($trans, ['foo' => 'UTC'], ['foo' => 'Timezone']);
        $this->assertTrue($v->passes());

        $v = new Validator($trans, ['foo' => 'Africa/Windhoek'], ['foo' => 'Timezone']);
        $this->assertTrue($v->passes());

        $v = new Validator($trans, ['foo' => 'africa/windhoek'], ['foo' => 'Timezone']);
        $this->assertFalse($v->passes());

        $v = new Validator($trans, ['foo' => 'GMT'], ['foo' => 'Timezone']);
        $this->assertFalse($v->passes());

        $v = new Validator($trans, ['foo' => 'GB'], ['foo' => 'Timezone']);
        $this->assertFalse($v->passes());

        $v = new Validator($trans, ['foo' => ['this_is_not_a_timezone']], ['foo' => 'Timezone']);
        $this->assertFalse($v->passes());
    }

    public function testValidateRegex()
    {
        $trans = $this->getIlluminateArrayTranslator();
        $v = new Validator($trans, ['x' => 'asdasdf'], ['x' => 'Regex:/^[a-z]+$/i']);
        $this->assertTrue($v->passes());

        $v = new Validator($trans, ['x' => 'aasd234fsd1'], ['x' => 'Regex:/^[a-z]+$/i']);
        $this->assertFalse($v->passes());

        // Ensure commas are not interpreted as parameter separators
        $v = new Validator($trans, ['x' => 'a,b'], ['x' => 'Regex:/^a,b$/i']);
        $this->assertTrue($v->passes());

        $v = new Validator($trans, ['x' => '12'], ['x' => 'Regex:/^12$/i']);
        $this->assertTrue($v->passes());

        $v = new Validator($trans, ['x' => 12], ['x' => 'Regex:/^12$/i']);
        $this->assertTrue($v->passes());
    }

    public function testValidateNotRegex()
    {
        $trans = $this->getIlluminateArrayTranslator();
        $v = new Validator($trans, ['x' => 'foo bar'], ['x' => 'NotRegex:/[xyz]/i']);
        $this->assertTrue($v->passes());

        $v = new Validator($trans, ['x' => 'foo xxx bar'], ['x' => 'NotRegex:/[xyz]/i']);
        $this->assertFalse($v->passes());

        // Ensure commas are not interpreted as parameter separators
        $v = new Validator($trans, ['x' => 'foo bar'], ['x' => 'NotRegex:/x{3,}/i']);
        $this->assertTrue($v->passes());
    }

    public function testValidateDateAndFormat()
    {
        date_default_timezone_set('UTC');
        $trans = $this->getIlluminateArrayTranslator();
        $v = new Validator($trans, ['x' => '2000-01-01'], ['x' => 'date']);
        $this->assertTrue($v->passes());

        $v = new Validator($trans, ['x' => '01/01/2000'], ['x' => 'date']);
        $this->assertTrue($v->passes());

        $v = new Validator($trans, ['x' => '1325376000'], ['x' => 'date']);
        $this->assertTrue($v->fails());

        $v = new Validator($trans, ['x' => 'Not a date'], ['x' => 'date']);
        $this->assertTrue($v->fails());

        $v = new Validator($trans, ['x' => ['Not', 'a', 'date']], ['x' => 'date']);
        $this->assertTrue($v->fails());

        $v = new Validator($trans, ['x' => new DateTime], ['x' => 'date']);
        $this->assertTrue($v->passes());

        $v = new Validator($trans, ['x' => new DateTimeImmutable], ['x' => 'date']);
        $this->assertTrue($v->passes());

        $v = new Validator($trans, ['x' => '2000-01-01'], ['x' => 'date_format:Y-m-d']);
        $this->assertTrue($v->passes());

        $v = new Validator($trans, ['x' => '01/01/2001'], ['x' => 'date_format:Y-m-d']);
        $this->assertTrue($v->fails());

        $v = new Validator($trans, ['x' => '22000-01-01'], ['x' => 'date_format:Y-m-d']);
        $this->assertTrue($v->fails());

        $v = new Validator($trans, ['x' => '00-01-01'], ['x' => 'date_format:Y-m-d']);
        $this->assertTrue($v->fails());

        $v = new Validator($trans, ['x' => ['Not', 'a', 'date']], ['x' => 'date_format:Y-m-d']);
        $this->assertTrue($v->fails());

        // Set current machine date to 31/xx/xxxx
        $v = new Validator($trans, ['x' => '2013-02'], ['x' => 'date_format:Y-m']);
        $this->assertTrue($v->passes());

        $v = new Validator($trans, ['x' => '2000-01-01T00:00:00Atlantic/Azores'], ['x' => 'date_format:Y-m-d\TH:i:se']);
        $this->assertTrue($v->passes());

        $v = new Validator($trans, ['x' => '2000-01-01T00:00:00Z'], ['x' => 'date_format:Y-m-d\TH:i:sT']);
        $this->assertTrue($v->passes());

        $v = new Validator($trans, ['x' => '2000-01-01T00:00:00+0000'], ['x' => 'date_format:Y-m-d\TH:i:sO']);
        $this->assertTrue($v->passes());

        $v = new Validator($trans, ['x' => '2000-01-01T00:00:00+00:30'], ['x' => 'date_format:Y-m-d\TH:i:sP']);
        $this->assertTrue($v->passes());

        $v = new Validator($trans, ['x' => '2000-01-01 17:43:59'], ['x' => 'date_format:Y-m-d H:i:s']);
        $this->assertTrue($v->passes());

        $v = new Validator($trans, ['x' => '2000-01-01 17:43:59'], ['x' => 'date_format:H:i:s']);
        $this->assertTrue($v->fails());

        $v = new Validator($trans, ['x' => '17:43:59'], ['x' => 'date_format:H:i:s']);
        $this->assertTrue($v->passes());

        $v = new Validator($trans, ['x' => '17:43:59'], ['x' => 'date_format:H:i']);
        $this->assertTrue($v->fails());

        $v = new Validator($trans, ['x' => '17:43'], ['x' => 'date_format:H:i']);
        $this->assertTrue($v->passes());
    }

    public function testDateEquals()
    {
        date_default_timezone_set('UTC');
        $trans = $this->getIlluminateArrayTranslator();
        $v = new Validator($trans, ['x' => '2000-01-01'], ['x' => 'date_equals:2000-01-01']);
        $this->assertTrue($v->passes());

        $v = new Validator($trans, ['x' => new Carbon('2000-01-01')], ['x' => 'date_equals:2000-01-01']);
        $this->assertTrue($v->passes());

        $v = new Validator($trans, ['x' => new Carbon('2000-01-01')], ['x' => 'date_equals:2001-01-01']);
        $this->assertTrue($v->fails());

        $v = new Validator($trans, ['start' => new DateTime('2000-01-01'), 'ends' => new DateTime('2000-01-01')], ['ends' => 'date_equals:start']);
        $this->assertTrue($v->passes());

        $v = new Validator($trans, ['x' => date('Y-m-d')], ['x' => 'date_equals:today']);
        $this->assertTrue($v->passes());

        $v = new Validator($trans, ['x' => date('Y-m-d')], ['x' => 'date_equals:yesterday']);
        $this->assertTrue($v->fails());

        $v = new Validator($trans, ['x' => date('Y-m-d')], ['x' => 'date_equals:tomorrow']);
        $this->assertTrue($v->fails());

        $v = new Validator($trans, ['x' => date('d/m/Y')], ['x' => 'date_format:d/m/Y|date_equals:today']);
        $this->assertTrue($v->passes());

        $v = new Validator($trans, ['x' => date('d/m/Y')], ['x' => 'date_format:d/m/Y|date_equals:yesterday']);
        $this->assertTrue($v->fails());

        $v = new Validator($trans, ['x' => date('d/m/Y')], ['x' => 'date_format:d/m/Y|date_equals:tomorrow']);
        $this->assertTrue($v->fails());

        $v = new Validator($trans, ['x' => '2012-01-01 17:44:00'], ['x' => 'date_format:Y-m-d H:i:s|date_equals:2012-01-01 17:44:00']);
        $this->assertTrue($v->passes());

        $v = new Validator($trans, ['x' => '2012-01-01 17:44:00'], ['x' => 'date_format:Y-m-d H:i:s|date_equals:2012-01-01 17:43:59']);
        $this->assertTrue($v->fails());

        $v = new Validator($trans, ['x' => '2012-01-01 17:44:00'], ['x' => 'date_format:Y-m-d H:i:s|date_equals:2012-01-01 17:44:01']);
        $this->assertTrue($v->fails());

        $v = new Validator($trans, ['x' => '17:44:00'], ['x' => 'date_format:H:i:s|date_equals:17:44:00']);
        $this->assertTrue($v->passes());

        $v = new Validator($trans, ['x' => '17:44:00'], ['x' => 'date_format:H:i:s|date_equals:17:43:59']);
        $this->assertTrue($v->fails());

        $v = new Validator($trans, ['x' => '17:44:00'], ['x' => 'date_format:H:i:s|date_equals:17:44:01']);
        $this->assertTrue($v->fails());

        $v = new Validator($trans, ['x' => '17:44'], ['x' => 'date_format:H:i|date_equals:17:44']);
        $this->assertTrue($v->passes());

        $v = new Validator($trans, ['x' => '17:44'], ['x' => 'date_format:H:i|date_equals:17:43']);
        $this->assertTrue($v->fails());

        $v = new Validator($trans, ['x' => '17:44'], ['x' => 'date_format:H:i|date_equals:17:45']);
        $this->assertTrue($v->fails());
    }

    public function testDateEqualsRespectsCarbonTestNowWhenParameterIsRelative()
    {
        date_default_timezone_set('UTC');
        $trans = $this->getIlluminateArrayTranslator();
        Carbon::setTestNow(new Carbon('2018-01-01'));

        $v = new Validator($trans, ['x' => '2018-01-01 00:00:00'], ['x' => 'date_equals:now']);
        $this->assertTrue($v->passes());

        $v = new Validator($trans, ['x' => '2018-01-01'], ['x' => 'date_equals:today']);
        $this->assertTrue($v->passes());

        $v = new Validator($trans, ['x' => '2018-01-01'], ['x' => 'date_equals:yesterday']);
        $this->assertTrue($v->fails());

        $v = new Validator($trans, ['x' => '2018-01-01'], ['x' => 'date_equals:tomorrow']);
        $this->assertTrue($v->fails());

        $v = new Validator($trans, ['x' => '01/01/2018'], ['x' => 'date_format:d/m/Y|date_equals:today']);
        $this->assertTrue($v->passes());

        $v = new Validator($trans, ['x' => '01/01/2018'], ['x' => 'date_format:d/m/Y|date_equals:yesterday']);
        $this->assertTrue($v->fails());

        $v = new Validator($trans, ['x' => '01/01/2018'], ['x' => 'date_format:d/m/Y|date_equals:tomorrow']);
        $this->assertTrue($v->fails());

        $v = new Validator($trans, ['x' => new DateTime('2018-01-01')], ['x' => 'date_equals:today']);
        $this->assertTrue($v->passes());

        $v = new Validator($trans, ['x' => new DateTime('2018-01-01')], ['x' => 'date_equals:yesterday']);
        $this->assertTrue($v->fails());

        $v = new Validator($trans, ['x' => new DateTime('2018-01-01')], ['x' => 'date_equals:tomorrow']);
        $this->assertTrue($v->fails());

        $v = new Validator($trans, ['x' => new Carbon('2018-01-01')], ['x' => 'date_equals:today|after:yesterday|before:tomorrow']);
        $this->assertTrue($v->passes());

        $v = new Validator($trans, ['x' => new Carbon('2018-01-01')], ['x' => 'date_equals:yesterday']);
        $this->assertTrue($v->fails());

        $v = new Validator($trans, ['x' => new Carbon('2018-01-01')], ['x' => 'date_equals:tomorrow']);
        $this->assertTrue($v->fails());
    }

    public function testBeforeAndAfter()
    {
        date_default_timezone_set('UTC');
        $trans = $this->getIlluminateArrayTranslator();
        $v = new Validator($trans, ['x' => '2000-01-01'], ['x' => 'Before:2012-01-01']);
        $this->assertTrue($v->passes());

        $v = new Validator($trans, ['x' => ['2000-01-01']], ['x' => 'Before:2012-01-01']);
        $this->assertFalse($v->passes());

        $v = new Validator($trans, ['x' => new Carbon('2000-01-01')], ['x' => 'Before:2012-01-01']);
        $this->assertTrue($v->passes());

        $v = new Validator($trans, ['x' => [new Carbon('2000-01-01')]], ['x' => 'Before:2012-01-01']);
        $this->assertFalse($v->passes());

        $v = new Validator($trans, ['x' => '2012-01-01'], ['x' => 'After:2000-01-01']);
        $this->assertTrue($v->passes());

        $v = new Validator($trans, ['x' => ['2012-01-01']], ['x' => 'After:2000-01-01']);
        $this->assertFalse($v->passes());

        $v = new Validator($trans, ['x' => new Carbon('2012-01-01')], ['x' => 'After:2000-01-01']);
        $this->assertTrue($v->passes());

        $v = new Validator($trans, ['x' => [new Carbon('2012-01-01')]], ['x' => 'After:2000-01-01']);
        $this->assertFalse($v->passes());

        $v = new Validator($trans, ['start' => '2012-01-01', 'ends' => '2013-01-01'], ['start' => 'After:2000-01-01', 'ends' => 'After:start']);
        $this->assertTrue($v->passes());

        $v = new Validator($trans, ['start' => '2012-01-01', 'ends' => '2000-01-01'], ['start' => 'After:2000-01-01', 'ends' => 'After:start']);
        $this->assertTrue($v->fails());

        $v = new Validator($trans, ['start' => '2012-01-01', 'ends' => '2013-01-01'], ['start' => 'Before:ends', 'ends' => 'After:start']);
        $this->assertTrue($v->passes());

        $v = new Validator($trans, ['start' => '2012-01-01', 'ends' => '2000-01-01'], ['start' => 'Before:ends', 'ends' => 'After:start']);
        $this->assertTrue($v->fails());

        $v = new Validator($trans, ['x' => new DateTime('2000-01-01')], ['x' => 'Before:2012-01-01']);
        $this->assertTrue($v->passes());

        $v = new Validator($trans, ['start' => new DateTime('2012-01-01'), 'ends' => new Carbon('2013-01-01')], ['start' => 'Before:ends', 'ends' => 'After:start']);
        $this->assertTrue($v->passes());

        $v = new Validator($trans, ['start' => '2012-01-01', 'ends' => new DateTime('2013-01-01')], ['start' => 'Before:ends', 'ends' => 'After:start']);
        $this->assertTrue($v->passes());

        $v = new Validator($trans, ['start' => new DateTime('2012-01-01'), 'ends' => new DateTime('2000-01-01')], ['start' => 'After:2000-01-01', 'ends' => 'After:start']);
        $this->assertTrue($v->fails());

        $v = new Validator($trans, ['start' => 'today', 'ends' => 'tomorrow'], ['start' => 'Before:ends', 'ends' => 'After:start']);
        $this->assertTrue($v->passes());

        $v = new Validator($trans, ['x' => '2012-01-01 17:43:59'], ['x' => 'Before:2012-01-01 17:44|After:2012-01-01 17:43:58']);
        $this->assertTrue($v->passes());

        $v = new Validator($trans, ['x' => '2012-01-01 17:44:01'], ['x' => 'Before:2012-01-01 17:44:02|After:2012-01-01 17:44']);
        $this->assertTrue($v->passes());

        $v = new Validator($trans, ['x' => '2012-01-01 17:44'], ['x' => 'Before:2012-01-01 17:44:00']);
        $this->assertTrue($v->fails());

        $v = new Validator($trans, ['x' => '2012-01-01 17:44'], ['x' => 'After:2012-01-01 17:44:00']);
        $this->assertTrue($v->fails());

        $v = new Validator($trans, ['x' => '17:43:59'], ['x' => 'Before:17:44|After:17:43:58']);
        $this->assertTrue($v->passes());

        $v = new Validator($trans, ['x' => '17:44:01'], ['x' => 'Before:17:44:02|After:17:44']);
        $this->assertTrue($v->passes());

        $v = new Validator($trans, ['x' => '17:44'], ['x' => 'Before:17:44:00']);
        $this->assertTrue($v->fails());

        $v = new Validator($trans, ['x' => '17:44'], ['x' => 'After:17:44:00']);
        $this->assertTrue($v->fails());
    }

    public function testBeforeAndAfterWithFormat()
    {
        date_default_timezone_set('UTC');
        $trans = $this->getIlluminateArrayTranslator();
        $v = new Validator($trans, ['x' => '31/12/2000'], ['x' => 'before:31/02/2012']);
        $this->assertTrue($v->fails());

        $v = new Validator($trans, ['x' => ['31/12/2000']], ['x' => 'before:31/02/2012']);
        $this->assertTrue($v->fails());

        $v = new Validator($trans, ['x' => '31/12/2000'], ['x' => 'date_format:d/m/Y|before:31/12/2012']);
        $this->assertTrue($v->passes());

        $v = new Validator($trans, ['x' => '31/12/2012'], ['x' => 'after:31/12/2000']);
        $this->assertTrue($v->fails());

        $v = new Validator($trans, ['x' => ['31/12/2012']], ['x' => 'after:31/12/2000']);
        $this->assertTrue($v->fails());

        $v = new Validator($trans, ['x' => '31/12/2012'], ['x' => 'date_format:d/m/Y|after:31/12/2000']);
        $this->assertTrue($v->passes());

        $v = new Validator($trans, ['start' => '31/12/2012', 'ends' => '31/12/2013'], ['start' => 'after:01/01/2000', 'ends' => 'after:start']);
        $this->assertTrue($v->fails());

        $v = new Validator($trans, ['start' => '31/12/2012', 'ends' => '31/12/2013'], ['start' => 'date_format:d/m/Y|after:31/12/2000', 'ends' => 'date_format:d/m/Y|after:start']);
        $this->assertTrue($v->passes());

        $v = new Validator($trans, ['start' => '31/12/2012', 'ends' => '31/12/2000'], ['start' => 'after:31/12/2000', 'ends' => 'after:start']);
        $this->assertTrue($v->fails());

        $v = new Validator($trans, ['start' => '31/12/2012', 'ends' => '31/12/2000'], ['start' => 'date_format:d/m/Y|after:31/12/2000', 'ends' => 'date_format:d/m/Y|after:start']);
        $this->assertTrue($v->fails());

        $v = new Validator($trans, ['start' => '31/12/2012', 'ends' => '31/12/2013'], ['start' => 'before:ends', 'ends' => 'after:start']);
        $this->assertTrue($v->fails());

        $v = new Validator($trans, ['start' => '31/12/2012', 'ends' => '31/12/2013'], ['start' => 'date_format:d/m/Y|before:ends', 'ends' => 'date_format:d/m/Y|after:start']);
        $this->assertTrue($v->passes());

        $v = new Validator($trans, ['start' => '31/12/2012', 'ends' => '31/12/2000'], ['start' => 'before:ends', 'ends' => 'after:start']);
        $this->assertTrue($v->fails());

        $v = new Validator($trans, ['start' => '31/12/2012', 'ends' => '31/12/2000'], ['start' => 'date_format:d/m/Y|before:ends', 'ends' => 'date_format:d/m/Y|after:start']);
        $this->assertTrue($v->fails());

        $v = new Validator($trans, ['start' => 'invalid', 'ends' => 'invalid'], ['start' => 'date_format:d/m/Y|before:ends', 'ends' => 'date_format:d/m/Y|after:start']);
        $this->assertTrue($v->fails());

        $v = new Validator($trans, ['x' => date('d/m/Y')], ['x' => 'date_format:d/m/Y|after:yesterday|before:tomorrow']);
        $this->assertTrue($v->passes());

        $v = new Validator($trans, ['x' => date('d/m/Y')], ['x' => 'date_format:d/m/Y|after:today']);
        $this->assertTrue($v->fails());

        $v = new Validator($trans, ['x' => date('d/m/Y')], ['x' => 'date_format:d/m/Y|before:today']);
        $this->assertTrue($v->fails());

        $v = new Validator($trans, ['x' => date('Y-m-d')], ['x' => 'after:yesterday|before:tomorrow']);
        $this->assertTrue($v->passes());

        $v = new Validator($trans, ['x' => date('Y-m-d')], ['x' => 'after:today']);
        $this->assertTrue($v->fails());

        $v = new Validator($trans, ['x' => date('Y-m-d')], ['x' => 'before:today']);
        $this->assertTrue($v->fails());

        $v = new Validator($trans, ['x' => '2012-01-01 17:44:00'], ['x' => 'date_format:Y-m-d H:i:s|before:2012-01-01 17:44:01|after:2012-01-01 17:43:59']);
        $this->assertTrue($v->passes());

        $v = new Validator($trans, ['x' => '2012-01-01 17:44:00'], ['x' => 'date_format:Y-m-d H:i:s|before:2012-01-01 17:44:00']);
        $this->assertTrue($v->fails());

        $v = new Validator($trans, ['x' => '2012-01-01 17:44:00'], ['x' => 'date_format:Y-m-d H:i:s|after:2012-01-01 17:44:00']);
        $this->assertTrue($v->fails());

        $v = new Validator($trans, ['x' => '17:44:00'], ['x' => 'date_format:H:i:s|before:17:44:01|after:17:43:59']);
        $this->assertTrue($v->passes());

        $v = new Validator($trans, ['x' => '17:44:00'], ['x' => 'date_format:H:i:s|before:17:44:00']);
        $this->assertTrue($v->fails());

        $v = new Validator($trans, ['x' => '17:44:00'], ['x' => 'date_format:H:i:s|after:17:44:00']);
        $this->assertTrue($v->fails());

        $v = new Validator($trans, ['x' => '17:44'], ['x' => 'date_format:H:i|before:17:45|after:17:43']);
        $this->assertTrue($v->passes());

        $v = new Validator($trans, ['x' => '17:44'], ['x' => 'date_format:H:i|before:17:44']);
        $this->assertTrue($v->fails());

        $v = new Validator($trans, ['x' => '17:44'], ['x' => 'date_format:H:i|after:17:44']);
        $this->assertTrue($v->fails());

        $v = new Validator($trans, ['x' => '2038-01-18', '2018-05-12' => '2038-01-19'], ['x' => 'date_format:Y-m-d|before:2018-05-12']);
        $this->assertTrue($v->fails());

        $v = new Validator($trans, ['x' => '1970-01-02', '2018-05-12' => '1970-01-01'], ['x' => 'date_format:Y-m-d|after:2018-05-12']);
        $this->assertTrue($v->fails());
    }

    public function testWeakBeforeAndAfter()
    {
        date_default_timezone_set('UTC');
        $trans = $this->getIlluminateArrayTranslator();
        $v = new Validator($trans, ['x' => '2012-01-15'], ['x' => 'before_or_equal:2012-01-15']);
        $this->assertTrue($v->passes());

        $v = new Validator($trans, ['x' => '2012-01-15'], ['x' => 'before_or_equal:2012-01-16']);
        $this->assertTrue($v->passes());

        $v = new Validator($trans, ['x' => '2012-01-15'], ['x' => 'before_or_equal:2012-01-14']);
        $this->assertTrue($v->fails());

        $v = new Validator($trans, ['x' => '15/01/2012'], ['x' => 'date_format:d/m/Y|before_or_equal:15/01/2012']);
        $this->assertTrue($v->passes());

        $v = new Validator($trans, ['x' => '15/01/2012'], ['x' => 'date_format:d/m/Y|before_or_equal:14/01/2012']);
        $this->assertTrue($v->fails());

        $v = new Validator($trans, ['x' => date('d/m/Y')], ['x' => 'date_format:d/m/Y|before_or_equal:today']);
        $this->assertTrue($v->passes());

        $v = new Validator($trans, ['x' => date('d/m/Y')], ['x' => 'date_format:d/m/Y|before_or_equal:tomorrow']);
        $this->assertTrue($v->passes());

        $v = new Validator($trans, ['x' => date('d/m/Y')], ['x' => 'date_format:d/m/Y|before_or_equal:yesterday']);
        $this->assertTrue($v->fails());

        $v = new Validator($trans, ['x' => '2012-01-15'], ['x' => 'after_or_equal:2012-01-15']);
        $this->assertTrue($v->passes());

        $v = new Validator($trans, ['x' => '2012-01-15'], ['x' => 'after_or_equal:2012-01-14']);
        $this->assertTrue($v->passes());

        $v = new Validator($trans, ['x' => '2012-01-15'], ['x' => 'after_or_equal:2012-01-16']);
        $this->assertTrue($v->fails());

        $v = new Validator($trans, ['x' => '15/01/2012'], ['x' => 'date_format:d/m/Y|after_or_equal:15/01/2012']);
        $this->assertTrue($v->passes());

        $v = new Validator($trans, ['x' => '15/01/2012'], ['x' => 'date_format:d/m/Y|after_or_equal:16/01/2012']);
        $this->assertTrue($v->fails());

        $v = new Validator($trans, ['x' => date('d/m/Y')], ['x' => 'date_format:d/m/Y|after_or_equal:today']);
        $this->assertTrue($v->passes());

        $v = new Validator($trans, ['x' => date('d/m/Y')], ['x' => 'date_format:d/m/Y|after_or_equal:yesterday']);
        $this->assertTrue($v->passes());

        $v = new Validator($trans, ['x' => date('d/m/Y')], ['x' => 'date_format:d/m/Y|after_or_equal:tomorrow']);
        $this->assertTrue($v->fails());

        $v = new Validator($trans, ['x' => '2012-01-01 17:44:00'], ['x' => 'date_format:Y-m-d H:i:s|before_or_equal:2012-01-01 17:44:00|after_or_equal:2012-01-01 17:44:00']);
        $this->assertTrue($v->passes());

        $v = new Validator($trans, ['x' => '2012-01-01 17:44:00'], ['x' => 'date_format:Y-m-d H:i:s|before_or_equal:2012-01-01 17:43:59']);
        $this->assertTrue($v->fails());

        $v = new Validator($trans, ['x' => '2012-01-01 17:44:00'], ['x' => 'date_format:Y-m-d H:i:s|after_or_equal:2012-01-01 17:44:01']);
        $this->assertTrue($v->fails());

        $v = new Validator($trans, ['x' => '17:44:00'], ['x' => 'date_format:H:i:s|before_or_equal:17:44:00|after_or_equal:17:44:00']);
        $this->assertTrue($v->passes());

        $v = new Validator($trans, ['x' => '17:44:00'], ['x' => 'date_format:H:i:s|before_or_equal:17:43:59']);
        $this->assertTrue($v->fails());

        $v = new Validator($trans, ['x' => '17:44:00'], ['x' => 'date_format:H:i:s|after_or_equal:17:44:01']);
        $this->assertTrue($v->fails());

        $v = new Validator($trans, ['x' => '17:44'], ['x' => 'date_format:H:i|before_or_equal:17:44|after_or_equal:17:44']);
        $this->assertTrue($v->passes());

        $v = new Validator($trans, ['x' => '17:44'], ['x' => 'date_format:H:i|before_or_equal:17:43']);
        $this->assertTrue($v->fails());

        $v = new Validator($trans, ['x' => '17:44'], ['x' => 'date_format:H:i|after_or_equal:17:45']);
        $this->assertTrue($v->fails());
    }

    public function testSometimesAddingRules()
    {
        $trans = $this->getIlluminateArrayTranslator();
        $v = new Validator($trans, ['x' => 'foo'], ['x' => 'Required']);
        $v->sometimes('x', 'Confirmed', function ($i) {
            return $i->x == 'foo';
        });
        $this->assertEquals(['x' => ['Required', 'Confirmed']], $v->getRules());

        $trans = $this->getIlluminateArrayTranslator();
        $v = new Validator($trans, ['x' => ''], ['y' => 'Required']);
        $v->sometimes('x', 'Required', function ($i) {
            return true;
        });
        $this->assertEquals(['x' => ['Required'], 'y' => ['Required']], $v->getRules());

        $trans = $this->getIlluminateArrayTranslator();
        $v = new Validator($trans, ['x' => 'foo'], ['x' => 'Required']);
        $v->sometimes('x', 'Confirmed', function ($i) {
            return $i->x == 'bar';
        });
        $this->assertEquals(['x' => ['Required']], $v->getRules());

        $trans = $this->getIlluminateArrayTranslator();
        $v = new Validator($trans, ['x' => 'foo'], ['x' => 'Required']);
        $v->sometimes('x', 'Foo|Bar', function ($i) {
            return $i->x == 'foo';
        });
        $this->assertEquals(['x' => ['Required', 'Foo', 'Bar']], $v->getRules());

        $trans = $this->getIlluminateArrayTranslator();
        $v = new Validator($trans, ['x' => 'foo'], ['x' => 'Required']);
        $v->sometimes('x', ['Foo', 'Bar:Baz'], function ($i) {
            return $i->x == 'foo';
        });
        $this->assertEquals(['x' => ['Required', 'Foo', 'Bar:Baz']], $v->getRules());

        $trans = $this->getIlluminateArrayTranslator();
        $v = new Validator($trans, ['foo' => [['name' => 'first', 'title' => null]]], []);
        $v->sometimes('foo.*.name', 'Required|String', function ($i) {
            return is_null($i['foo'][0]['title']);
        });
        $this->assertEquals(['foo.0.name' => ['Required', 'String']], $v->getRules());
    }

    public function testCustomValidators()
    {
        $trans = $this->getIlluminateArrayTranslator();
        $trans->addLines(['validation.foo' => 'foo!'], 'en');
        $v = new Validator($trans, ['name' => 'taylor'], ['name' => 'foo']);
        $v->addExtension('foo', function () {
            return false;
        });
        $this->assertFalse($v->passes());
        $v->messages()->setFormat(':message');
        $this->assertSame('foo!', $v->messages()->first('name'));

        $trans = $this->getIlluminateArrayTranslator();
        $trans->addLines(['validation.foo_bar' => 'foo!'], 'en');
        $v = new Validator($trans, ['name' => 'taylor'], ['name' => 'foo_bar']);
        $v->addExtension('FooBar', function () {
            return false;
        });
        $this->assertFalse($v->passes());
        $v->messages()->setFormat(':message');
        $this->assertSame('foo!', $v->messages()->first('name'));

        $trans = $this->getIlluminateArrayTranslator();
        $v = new Validator($trans, ['name' => 'taylor'], ['name' => 'foo_bar']);
        $v->addExtension('FooBar', function () {
            return false;
        });
        $v->setFallbackMessages(['foo_bar' => 'foo!']);
        $this->assertFalse($v->passes());
        $v->messages()->setFormat(':message');
        $this->assertSame('foo!', $v->messages()->first('name'));

        $trans = $this->getIlluminateArrayTranslator();
        $v = new Validator($trans, ['name' => 'taylor'], ['name' => 'foo_bar']);
        $v->addExtensions([
            'FooBar' => function () {
                return false;
            },
        ]);
        $v->setFallbackMessages(['foo_bar' => 'foo!']);
        $this->assertFalse($v->passes());
        $v->messages()->setFormat(':message');
        $this->assertSame('foo!', $v->messages()->first('name'));
    }

    public function testClassBasedCustomValidators()
    {
        $trans = $this->getIlluminateArrayTranslator();
        $trans->addLines(['validation.foo' => 'foo!'], 'en');
        $v = new Validator($trans, ['name' => 'taylor'], ['name' => 'foo']);
        $v->setContainer($container = m::mock(Container::class));
        $v->addExtension('foo', 'Foo@bar');
        $container->shouldReceive('make')->once()->with('Foo')->andReturn($foo = m::mock(stdClass::class));
        $foo->shouldReceive('bar')->once()->andReturn(false);
        $this->assertFalse($v->passes());
        $v->messages()->setFormat(':message');
        $this->assertSame('foo!', $v->messages()->first('name'));
    }

    public function testClassBasedCustomValidatorsUsingConventionalMethod()
    {
        $trans = $this->getIlluminateArrayTranslator();
        $trans->addLines(['validation.foo' => 'foo!'], 'en');
        $v = new Validator($trans, ['name' => 'taylor'], ['name' => 'foo']);
        $v->setContainer($container = m::mock(Container::class));
        $v->addExtension('foo', 'Foo');
        $container->shouldReceive('make')->once()->with('Foo')->andReturn($foo = m::mock(stdClass::class));
        $foo->shouldReceive('validate')->once()->andReturn(false);
        $this->assertFalse($v->passes());
        $v->messages()->setFormat(':message');
        $this->assertSame('foo!', $v->messages()->first('name'));
    }

    public function testCustomImplicitValidators()
    {
        $trans = $this->getIlluminateArrayTranslator();
        $v = new Validator($trans, [], ['implicit_rule' => 'foo']);
        $v->addImplicitExtension('implicit_rule', function () {
            return true;
        });
        $this->assertTrue($v->passes());
    }

    public function testCustomDependentValidators()
    {
        $trans = $this->getIlluminateArrayTranslator();
        $v = new Validator($trans,
            [
                ['name' => 'Jamie', 'age' => 27],
            ],
            ['*.name' => 'dependent_rule:*.age']
        );
        $v->addDependentExtension('dependent_rule', function ($name) use ($v) {
            return Arr::get($v->getData(), $name) == 'Jamie';
        });
        $this->assertTrue($v->passes());
    }

    public function testExceptionThrownOnIncorrectParameterCount()
    {
        $this->expectException(InvalidArgumentException::class);
        $this->expectExceptionMessage('Validation rule required_if requires at least 2 parameters.');

        $trans = $this->getTranslator();
        $v = new Validator($trans, [], ['foo' => 'required_if:foo']);
        $v->passes();
    }

    public function testValidateImplicitEachWithAsterisks()
    {
        $trans = $this->getIlluminateArrayTranslator();
        $data = ['foo' => [5, 10, 15]];

        // pipe rules fails
        $v = new Validator($trans, $data, [
            'foo' => 'Array',
            'foo.*' => 'Numeric|Min:6|Max:16',
        ]);
        $this->assertFalse($v->passes());

        // pipe passes
        $v = new Validator($trans, $data, [
            'foo' => 'Array',
            'foo.*' => 'Numeric|Min:4|Max:16',
        ]);
        $this->assertTrue($v->passes());

        // array rules fails
        $v = new Validator($trans, $data, [
            'foo' => 'Array',
            'foo.*' => ['Numeric', 'Min:6', 'Max:16'],
        ]);
        $this->assertFalse($v->passes());

        // array rules passes
        $v = new Validator($trans, $data, [
            'foo' => 'Array',
            'foo.*' => ['Numeric', 'Min:4', 'Max:16'],
        ]);
        $this->assertTrue($v->passes());

        // string passes
        $v = new Validator($trans,
            ['foo' => [['name' => 'first'], ['name' => 'second']]],
            ['foo' => 'Array', 'foo.*.name' => 'Required|String']);
        $this->assertTrue($v->passes());

        // numeric fails
        $v = new Validator($trans,
            ['foo' => [['name' => 'first'], ['name' => 'second']]],
            ['foo' => 'Array', 'foo.*.name' => 'Required|Numeric']);
        $this->assertFalse($v->passes());

        // nested array fails
        $v = new Validator($trans,
            ['foo' => [['name' => 'first', 'votes' => [1, 2]], ['name' => 'second', 'votes' => ['something', 2]]]],
            ['foo' => 'Array', 'foo.*.name' => 'Required|String', 'foo.*.votes.*' => 'Required|Integer']);
        $this->assertFalse($v->passes());

        // multiple items passes
        $v = new Validator($trans, ['foo' => [['name' => 'first'], ['name' => 'second']]],
            ['foo' => 'Array', 'foo.*.name' => ['Required', 'String']]);
        $this->assertTrue($v->passes());

        // multiple items fails
        $v = new Validator($trans, ['foo' => [['name' => 'first'], ['name' => 'second']]],
            ['foo' => 'Array', 'foo.*.name' => ['Required', 'Numeric']]);
        $this->assertFalse($v->passes());

        // nested arrays fails
        $v = new Validator($trans,
            ['foo' => [['name' => 'first', 'votes' => [1, 2]], ['name' => 'second', 'votes' => ['something', 2]]]],
            ['foo' => 'Array', 'foo.*.name' => ['Required', 'String'], 'foo.*.votes.*' => ['Required', 'Integer']]);
        $this->assertFalse($v->passes());
    }

    public function testSometimesOnArraysInImplicitRules()
    {
        $trans = $this->getIlluminateArrayTranslator();

        $v = new Validator($trans, [['bar' => 'baz']], ['*.foo' => 'sometimes|required|string']);
        $this->assertTrue($v->passes());

        // $data = ['names' => [['second' => []]]];
        // $v = new Validator($trans, $data, ['names.*.second' => 'sometimes|required']);
        // $this->assertFalse($v->passes());

        $data = ['names' => [['second' => ['Taylor']]]];
        $v = new Validator($trans, $data, ['names.*.second' => 'sometimes|required|string']);
        $this->assertFalse($v->passes());
        $this->assertEquals(['validation.string'], $v->errors()->get('names.0.second'));
    }

    public function testValidateImplicitEachWithAsterisksForRequiredNonExistingKey()
    {
        $trans = $this->getIlluminateArrayTranslator();

        $data = ['companies' => ['spark']];
        $v = new Validator($trans, $data, ['companies.*.name' => 'required']);
        $this->assertFalse($v->passes());

        $data = ['names' => [['second' => 'I have no first']]];
        $v = new Validator($trans, $data, ['names.*.first' => 'required']);
        $this->assertFalse($v->passes());

        $data = [];
        $v = new Validator($trans, $data, ['names.*.first' => 'required']);
        $this->assertTrue($v->passes());

        $data = ['names' => [['second' => 'I have no first']]];
        $v = new Validator($trans, $data, ['names.*.first' => 'required']);
        $this->assertFalse($v->passes());

        $data = [
            'people' => [
                ['cars' => [['model' => 2005], []]],
            ],
        ];
        $v = new Validator($trans, $data, ['people.*.cars.*.model' => 'required']);
        $this->assertFalse($v->passes());

        $data = [
            'people' => [
                ['name' => 'test', 'cars' => [['model' => 2005], ['name' => 'test2']]],
            ],
        ];
        $v = new Validator($trans, $data, ['people.*.cars.*.model' => 'required']);
        $this->assertFalse($v->passes());

        $data = [
            'people' => [
                ['phones' => ['iphone', 'android'], 'cars' => [['model' => 2005], ['name' => 'test2']]],
            ],
        ];
        $v = new Validator($trans, $data, ['people.*.cars.*.model' => 'required']);
        $this->assertFalse($v->passes());

        $data = ['names' => [['second' => '2']]];
        $v = new Validator($trans, $data, ['names.*.first' => 'sometimes|required']);
        $this->assertTrue($v->passes());

        $data = [
            'people' => [
                ['name' => 'Jon', 'email' => 'a@b.c'],
                ['name' => 'Jon'],
            ],
        ];
        $v = new Validator($trans, $data, ['people.*.email' => 'required']);
        $this->assertFalse($v->passes());

        $data = [
            'people' => [
                [
                    'name' => 'Jon',
                    'cars' => [
                        ['model' => 2014],
                    ],
                ],
                [
                    'name' => 'Arya',
                    'cars' => [
                        ['name' => 'test'],
                    ],
                ],
            ],
        ];
        $v = new Validator($trans, $data, ['people.*.cars.*.model' => 'required']);
        $this->assertFalse($v->passes());
    }

    public function testParsingArrayKeysWithDot()
    {
        $trans = $this->getIlluminateArrayTranslator();

        $v = new Validator($trans, ['foo' => ['bar' => ''], 'foo.bar' => 'valid'], ['foo.bar' => 'required']);
        $this->assertTrue($v->fails());

        $v = new Validator($trans, ['foo' => ['bar' => 'valid'], 'foo.bar' => ''], ['foo\.bar' => 'required']);
        $this->assertTrue($v->fails());

        $v = new Validator($trans, ['foo' => ['bar' => 'valid'], 'foo.bar' => 'zxc'], ['foo\.bar' => 'required']);
        $this->assertFalse($v->fails());

        $v = new Validator($trans, ['foo' => ['bar.baz' => '']], ['foo.bar\.baz' => 'required']);
        $this->assertTrue($v->fails());

        $v = new Validator($trans, ['foo' => [['bar.baz' => ''], ['bar.baz' => '']]], ['foo.*.bar\.baz' => 'required']);
        $this->assertTrue($v->fails());
    }

    public function testPassingSlashVulnerability()
    {
        $trans = $this->getIlluminateArrayTranslator();

        $v = new Validator($trans, [
            'matrix' => ['\\' => ['invalid'], '1\\' => ['invalid']],
        ], [
            'matrix.*.*' => 'integer',
        ]);
        $this->assertTrue($v->fails());

        $v = new Validator($trans, [
            'matrix' => ['\\' => [1], '1\\' => [1]],
        ], [
            'matrix.*.*' => 'integer',
        ]);
        $this->assertTrue($v->passes());

        $v = new Validator($trans, [
            'foo' => ['bar' => 'valid'], 'foo.bar' => 'invalid', 'foo->bar' => 'valid',
        ], [
            'foo\.bar' => 'required|in:valid',
        ]);
        $this->assertTrue($v->fails());
    }

    public function testPlaceholdersAreReplaced()
    {
        $trans = $this->getIlluminateArrayTranslator();

        $v = new Validator($trans, [
            'matrix' => ['\\' => ['invalid'], '1\\' => ['invalid']],
        ], [
            'matrix.*.*' => 'integer',
        ]);
        $this->assertTrue($v->fails());

        $v = new Validator($trans, [
            'matrix' => ['\\' => [1], '1\\' => [1]],
        ], [
            'matrix.*.*' => 'integer',
        ]);
        $this->assertTrue($v->passes());

        $v = new Validator($trans, [
            'foo' => ['bar' => 'valid'], 'foo.bar' => 'invalid', 'foo->bar' => 'valid',
        ], [
            'foo\.bar' => 'required|in:valid',
        ]);
        $this->assertTrue($v->fails());
        $this->assertArrayHasKey('foo.bar', $v->errors()->getMessages());

        $v = new Validator($trans, [
            'foo.bar' => 'valid',
        ], [
            'foo\.bar' => 'required|in:valid',
        ]);
        $this->assertTrue($v->passes());
        $this->assertArrayHasKey('foo.bar', $v->validated());
    }

    public function testCoveringEmptyKeys()
    {
        $trans = $this->getIlluminateArrayTranslator();
        $v = new Validator($trans, ['foo' => ['' => ['bar' => '']]], ['foo.*.bar' => 'required']);
        $this->assertTrue($v->fails());
    }

    public function testImplicitEachWithAsterisksWithArrayValues()
    {
        $trans = $this->getIlluminateArrayTranslator();

        $v = new Validator($trans, ['foo' => ['bar.baz' => '']], ['foo' => 'required']);
        $this->assertEquals(['foo' => ['bar.baz' => '']], $v->validated());
    }

    public function testValidateNestedArrayWithCommonParentChildKey()
    {
        $trans = $this->getIlluminateArrayTranslator();

        $data = [
            'products' => [
                [
                    'price' => 2,
                    'options' => [
                        ['price' => 1],
                    ],
                ],
                [
                    'price' => 2,
                    'options' => [
                        ['price' => 0],
                    ],
                ],
            ],
        ];
        $v = new Validator($trans, $data, ['products.*.price' => 'numeric|min:1']);
        $this->assertTrue($v->passes());
    }

    public function testValidateNestedArrayWithNonNumericKeys()
    {
        $trans = $this->getIlluminateArrayTranslator();

        $data = [
            'item_amounts' => [
                'item_123' => 2,
            ],
        ];

        $v = new Validator($trans, $data, ['item_amounts.*' => 'numeric|min:5']);
        $this->assertFalse($v->passes());
    }

    public function testValidateImplicitEachWithAsterisksConfirmed()
    {
        $trans = $this->getIlluminateArrayTranslator();

        // confirmed passes
        $v = new Validator($trans, [
            'foo' => [
                ['password' => 'foo0', 'password_confirmation' => 'foo0'],
                ['password' => 'foo1', 'password_confirmation' => 'foo1'],
            ],
        ], ['foo.*.password' => 'confirmed']);
        $this->assertTrue($v->passes());

        // nested confirmed passes
        $v = new Validator($trans, [
            'foo' => [
                [
                    'bar' => [
                        ['password' => 'bar0', 'password_confirmation' => 'bar0'],
                        ['password' => 'bar1', 'password_confirmation' => 'bar1'],
                    ],
                ],
                [
                    'bar' => [
                        ['password' => 'bar2', 'password_confirmation' => 'bar2'],
                        ['password' => 'bar3', 'password_confirmation' => 'bar3'],
                    ],
                ],
            ],
        ], ['foo.*.bar.*.password' => 'confirmed']);
        $this->assertTrue($v->passes());

        // confirmed fails
        $v = new Validator($trans, [
            'foo' => [
                ['password' => 'foo0', 'password_confirmation' => 'bar0'],
                ['password' => 'foo1'],
            ],
        ], ['foo.*.password' => 'confirmed']);
        $this->assertFalse($v->passes());
        $this->assertTrue($v->messages()->has('foo.0.password'));
        $this->assertTrue($v->messages()->has('foo.1.password'));

        // nested confirmed fails
        $v = new Validator($trans, [
            'foo' => [
                [
                    'bar' => [
                        ['password' => 'bar0'],
                        ['password' => 'bar1', 'password_confirmation' => 'bar2'],
                    ],
                ],
            ],
        ], ['foo.*.bar.*.password' => 'confirmed']);
        $this->assertFalse($v->passes());
        $this->assertTrue($v->messages()->has('foo.0.bar.0.password'));
        $this->assertTrue($v->messages()->has('foo.0.bar.1.password'));
    }

    public function testValidateImplicitEachWithAsterisksDifferent()
    {
        $trans = $this->getIlluminateArrayTranslator();

        // different passes
        $v = new Validator($trans, [
            'foo' => [
                ['name' => 'foo', 'last' => 'bar'],
                ['name' => 'bar', 'last' => 'foo'],
            ],
        ], ['foo.*.name' => ['different:foo.*.last']]);
        $this->assertTrue($v->passes());

        // nested different passes
        $v = new Validator($trans, [
            'foo' => [
                [
                    'bar' => [
                        ['name' => 'foo', 'last' => 'bar'],
                        ['name' => 'bar', 'last' => 'foo'],
                    ],
                ],
            ],
        ], ['foo.*.bar.*.name' => ['different:foo.*.bar.*.last']]);
        $this->assertTrue($v->passes());

        // different fails
        $v = new Validator($trans, [
            'foo' => [
                ['name' => 'foo', 'last' => 'foo'],
                ['name' => 'bar', 'last' => 'bar'],
            ],
        ], ['foo.*.name' => ['different:foo.*.last']]);
        $this->assertFalse($v->passes());
        $this->assertTrue($v->messages()->has('foo.0.name'));
        $this->assertTrue($v->messages()->has('foo.1.name'));

        // nested different fails
        $v = new Validator($trans, [
            'foo' => [
                [
                    'bar' => [
                        ['name' => 'foo', 'last' => 'foo'],
                        ['name' => 'bar', 'last' => 'bar'],
                    ],
                ],
            ],
        ], ['foo.*.bar.*.name' => ['different:foo.*.bar.*.last']]);
        $this->assertFalse($v->passes());
        $this->assertTrue($v->messages()->has('foo.0.bar.0.name'));
        $this->assertTrue($v->messages()->has('foo.0.bar.1.name'));
    }

    public function testValidateImplicitEachWithAsterisksSame()
    {
        $trans = $this->getIlluminateArrayTranslator();

        // same passes
        $v = new Validator($trans, [
            'foo' => [
                ['name' => 'foo', 'last' => 'foo'],
                ['name' => 'bar', 'last' => 'bar'],
            ],
        ], ['foo.*.name' => ['same:foo.*.last']]);
        $this->assertTrue($v->passes());

        // nested same passes
        $v = new Validator($trans, [
            'foo' => [
                [
                    'bar' => [
                        ['name' => 'foo', 'last' => 'foo'],
                        ['name' => 'bar', 'last' => 'bar'],
                    ],
                ],
            ],
        ], ['foo.*.bar.*.name' => ['same:foo.*.bar.*.last']]);
        $this->assertTrue($v->passes());

        // same fails
        $v = new Validator($trans, [
            'foo' => [
                ['name' => 'foo', 'last' => 'bar'],
                ['name' => 'bar', 'last' => 'foo'],
            ],
        ], ['foo.*.name' => ['same:foo.*.last']]);
        $this->assertFalse($v->passes());
        $this->assertTrue($v->messages()->has('foo.0.name'));
        $this->assertTrue($v->messages()->has('foo.1.name'));

        // nested same fails
        $v = new Validator($trans, [
            'foo' => [
                [
                    'bar' => [
                        ['name' => 'foo', 'last' => 'bar'],
                        ['name' => 'bar', 'last' => 'foo'],
                    ],
                ],
            ],
        ], ['foo.*.bar.*.name' => ['same:foo.*.bar.*.last']]);
        $this->assertFalse($v->passes());
        $this->assertTrue($v->messages()->has('foo.0.bar.0.name'));
        $this->assertTrue($v->messages()->has('foo.0.bar.1.name'));
    }

    public function testValidateImplicitEachWithAsterisksRequired()
    {
        $trans = $this->getIlluminateArrayTranslator();

        // required passes
        $v = new Validator($trans, [
            'foo' => [
                ['name' => 'first'],
                ['name' => 'second'],
            ],
        ], ['foo.*.name' => ['Required']]);
        $this->assertTrue($v->passes());

        // nested required passes
        $v = new Validator($trans, [
            'foo' => [
                ['name' => 'first'],
                ['name' => 'second'],
            ],
        ], ['foo.*.name' => ['Required']]);
        $this->assertTrue($v->passes());

        // required fails
        $v = new Validator($trans, [
            'foo' => [
                ['name' => null],
                ['name' => null, 'last' => 'last'],
            ],
        ], ['foo.*.name' => ['Required']]);
        $this->assertFalse($v->passes());
        $this->assertTrue($v->messages()->has('foo.0.name'));
        $this->assertTrue($v->messages()->has('foo.1.name'));

        // nested required fails
        $v = new Validator($trans, [
            'foo' => [
                [
                    'bar' => [
                        ['name' => null],
                        ['name' => null],
                    ],
                ],
            ],
        ], ['foo.*.bar.*.name' => ['Required']]);
        $this->assertFalse($v->passes());
        $this->assertTrue($v->messages()->has('foo.0.bar.0.name'));
        $this->assertTrue($v->messages()->has('foo.0.bar.1.name'));
    }

    public function testValidateImplicitEachWithAsterisksRequiredIf()
    {
        $trans = $this->getIlluminateArrayTranslator();

        // required_if passes
        $v = new Validator($trans, [
            'foo' => [
                ['name' => 'first', 'last' => 'foo'],
                ['last' => 'bar'],
            ],
        ], ['foo.*.name' => ['Required_if:foo.*.last,foo']]);
        $this->assertTrue($v->passes());

        // nested required_if passes
        $v = new Validator($trans, [
            'foo' => [
                ['name' => 'first', 'last' => 'foo'],
                ['last' => 'bar'],
            ],
        ], ['foo.*.name' => ['Required_if:foo.*.last,foo']]);
        $this->assertTrue($v->passes());

        // required_if fails
        $v = new Validator($trans, [
            'foo' => [
                ['name' => null, 'last' => 'foo'],
                ['name' => null, 'last' => 'foo'],
            ],
        ], ['foo.*.name' => ['Required_if:foo.*.last,foo']]);
        $this->assertFalse($v->passes());
        $this->assertTrue($v->messages()->has('foo.0.name'));
        $this->assertTrue($v->messages()->has('foo.1.name'));

        // nested required_if fails
        $v = new Validator($trans, [
            'foo' => [
                [
                    'bar' => [
                        ['name' => null, 'last' => 'foo'],
                        ['name' => null, 'last' => 'foo'],
                    ],
                ],
            ],
        ], ['foo.*.bar.*.name' => ['Required_if:foo.*.bar.*.last,foo']]);
        $this->assertFalse($v->passes());
        $this->assertTrue($v->messages()->has('foo.0.bar.0.name'));
        $this->assertTrue($v->messages()->has('foo.0.bar.1.name'));
    }

    public function testValidateImplicitEachWithAsterisksRequiredUnless()
    {
        $trans = $this->getIlluminateArrayTranslator();

        // required_unless passes
        $v = new Validator($trans, [
            'foo' => [
                ['name' => null, 'last' => 'foo'],
                ['name' => 'second', 'last' => 'bar'],
            ],
        ], ['foo.*.name' => ['Required_unless:foo.*.last,foo']]);
        $this->assertTrue($v->passes());

        // nested required_unless passes
        $v = new Validator($trans, [
            'foo' => [
                ['name' => null, 'last' => 'foo'],
                ['name' => 'second', 'last' => 'foo'],
            ],
        ], ['foo.*.bar.*.name' => ['Required_unless:foo.*.bar.*.last,foo']]);
        $this->assertTrue($v->passes());

        // required_unless fails
        $v = new Validator($trans, [
            'foo' => [
                ['name' => null, 'last' => 'baz'],
                ['name' => null, 'last' => 'bar'],
            ],
        ], ['foo.*.name' => ['Required_unless:foo.*.last,foo']]);
        $this->assertFalse($v->passes());
        $this->assertTrue($v->messages()->has('foo.0.name'));
        $this->assertTrue($v->messages()->has('foo.1.name'));

        // nested required_unless fails
        $v = new Validator($trans, [
            'foo' => [
                [
                    'bar' => [
                        ['name' => null, 'last' => 'bar'],
                        ['name' => null, 'last' => 'bar'],
                    ],
                ],
            ],
        ], ['foo.*.bar.*.name' => ['Required_unless:foo.*.bar.*.last,foo']]);
        $this->assertFalse($v->passes());
        $this->assertTrue($v->messages()->has('foo.0.bar.0.name'));
        $this->assertTrue($v->messages()->has('foo.0.bar.1.name'));
    }

    public function testValidateImplicitEachWithAsterisksRequiredWith()
    {
        $trans = $this->getIlluminateArrayTranslator();

        // required_with passes
        $v = new Validator($trans, [
            'foo' => [
                ['name' => 'first', 'last' => 'last'],
                ['name' => 'second', 'last' => 'last'],
            ],
        ], ['foo.*.name' => ['Required_with:foo.*.last']]);
        $this->assertTrue($v->passes());

        // nested required_with passes
        $v = new Validator($trans, [
            'foo' => [
                ['name' => 'first', 'last' => 'last'],
                ['name' => 'second', 'last' => 'last'],
            ],
        ], ['foo.*.name' => ['Required_with:foo.*.last']]);
        $this->assertTrue($v->passes());

        // required_with fails
        $v = new Validator($trans, [
            'foo' => [
                ['name' => null, 'last' => 'last'],
                ['name' => null, 'last' => 'last'],
            ],
        ], ['foo.*.name' => ['Required_with:foo.*.last']]);
        $this->assertFalse($v->passes());
        $this->assertTrue($v->messages()->has('foo.0.name'));
        $this->assertTrue($v->messages()->has('foo.1.name'));

        $v = new Validator($trans, [
            'fields' => [
                'fr' => ['name' => '', 'content' => 'ragnar'],
                'es' => ['name' => '', 'content' => 'lagertha'],
            ],
        ], ['fields.*.name' => 'required_with:fields.*.content']);
        $this->assertFalse($v->passes());

        // nested required_with fails
        $v = new Validator($trans, [
            'foo' => [
                [
                    'bar' => [
                        ['name' => null, 'last' => 'last'],
                        ['name' => null, 'last' => 'last'],
                    ],
                ],
            ],
        ], ['foo.*.bar.*.name' => ['Required_with:foo.*.bar.*.last']]);
        $this->assertFalse($v->passes());
        $this->assertTrue($v->messages()->has('foo.0.bar.0.name'));
        $this->assertTrue($v->messages()->has('foo.0.bar.1.name'));
    }

    public function testValidateImplicitEachWithAsterisksRequiredWithAll()
    {
        $trans = $this->getIlluminateArrayTranslator();

        // required_with_all passes
        $v = new Validator($trans, [
            'foo' => [
                ['name' => 'first', 'last' => 'last', 'middle' => 'middle'],
                ['name' => 'second', 'last' => 'last', 'middle' => 'middle'],
            ],
        ], ['foo.*.name' => ['Required_with_all:foo.*.last,foo.*.middle']]);
        $this->assertTrue($v->passes());

        // nested required_with_all passes
        $v = new Validator($trans, [
            'foo' => [
                ['name' => 'first', 'last' => 'last', 'middle' => 'middle'],
                ['name' => 'second', 'last' => 'last', 'middle' => 'middle'],
            ],
        ], ['foo.*.name' => ['Required_with_all:foo.*.last,foo.*.middle']]);
        $this->assertTrue($v->passes());

        // required_with_all fails
        $v = new Validator($trans, [
            'foo' => [
                ['name' => null, 'last' => 'last', 'middle' => 'middle'],
                ['name' => null, 'last' => 'last', 'middle' => 'middle'],
            ],
        ], ['foo.*.name' => ['Required_with_all:foo.*.last,foo.*.middle']]);
        $this->assertFalse($v->passes());
        $this->assertTrue($v->messages()->has('foo.0.name'));
        $this->assertTrue($v->messages()->has('foo.1.name'));

        // nested required_with_all fails
        $v = new Validator($trans, [
            'foo' => [
                [
                    'bar' => [
                        ['name' => null, 'last' => 'last', 'middle' => 'middle'],
                        ['name' => null, 'last' => 'last', 'middle' => 'middle'],
                    ],
                ],
            ],
        ], ['foo.*.bar.*.name' => ['Required_with_all:foo.*.bar.*.last,foo.*.bar.*.middle']]);
        $this->assertFalse($v->passes());
        $this->assertTrue($v->messages()->has('foo.0.bar.0.name'));
        $this->assertTrue($v->messages()->has('foo.0.bar.1.name'));
    }

    public function testValidateImplicitEachWithAsterisksRequiredWithout()
    {
        $trans = $this->getIlluminateArrayTranslator();

        // required_without passes
        $v = new Validator($trans, [
            'foo' => [
                ['name' => 'first', 'middle' => 'middle'],
                ['name' => 'second', 'last' => 'last'],
            ],
        ], ['foo.*.name' => ['Required_without:foo.*.last,foo.*.middle']]);
        $this->assertTrue($v->passes());

        // nested required_without passes
        $v = new Validator($trans, [
            'foo' => [
                ['name' => 'first', 'middle' => 'middle'],
                ['name' => 'second', 'last' => 'last'],
            ],
        ], ['foo.*.name' => ['Required_without:foo.*.last,foo.*.middle']]);
        $this->assertTrue($v->passes());

        // required_without fails
        $v = new Validator($trans, [
            'foo' => [
                ['name' => null, 'last' => 'last'],
                ['name' => null, 'middle' => 'middle'],
            ],
        ], ['foo.*.name' => ['Required_without:foo.*.last,foo.*.middle']]);
        $this->assertFalse($v->passes());
        $this->assertTrue($v->messages()->has('foo.0.name'));
        $this->assertTrue($v->messages()->has('foo.1.name'));

        // nested required_without fails
        $v = new Validator($trans, [
            'foo' => [
                [
                    'bar' => [
                        ['name' => null, 'last' => 'last'],
                        ['name' => null, 'middle' => 'middle'],
                    ],
                ],
            ],
        ], ['foo.*.bar.*.name' => ['Required_without:foo.*.bar.*.last,foo.*.bar.*.middle']]);
        $this->assertFalse($v->passes());
        $this->assertTrue($v->messages()->has('foo.0.bar.0.name'));
        $this->assertTrue($v->messages()->has('foo.0.bar.1.name'));
    }

    public function testValidateImplicitEachWithAsterisksRequiredWithoutAll()
    {
        $trans = $this->getIlluminateArrayTranslator();

        // required_without_all passes
        $v = new Validator($trans, [
            'foo' => [
                ['name' => 'first'],
                ['name' => null, 'middle' => 'middle'],
                ['name' => null, 'middle' => 'middle', 'last' => 'last'],
            ],
        ], ['foo.*.name' => ['Required_without_all:foo.*.last,foo.*.middle']]);
        $this->assertTrue($v->passes());

        // required_without_all fails
        // nested required_without_all passes
        $v = new Validator($trans, [
            'foo' => [
                ['name' => 'first'],
                ['name' => null, 'middle' => 'middle'],
                ['name' => null, 'middle' => 'middle', 'last' => 'last'],
            ],
        ], ['foo.*.name' => ['Required_without_all:foo.*.last,foo.*.middle']]);
        $this->assertTrue($v->passes());

        $v = new Validator($trans, [
            'foo' => [
                ['name' => null, 'foo' => 'foo', 'bar' => 'bar'],
                ['name' => null, 'foo' => 'foo', 'bar' => 'bar'],
            ],
        ], ['foo.*.name' => ['Required_without_all:foo.*.last,foo.*.middle']]);
        $this->assertFalse($v->passes());
        $this->assertTrue($v->messages()->has('foo.0.name'));
        $this->assertTrue($v->messages()->has('foo.1.name'));

        // nested required_without_all fails
        $v = new Validator($trans, [
            'foo' => [
                [
                    'bar' => [
                        ['name' => null, 'foo' => 'foo', 'bar' => 'bar'],
                        ['name' => null, 'foo' => 'foo', 'bar' => 'bar'],
                    ],
                ],
            ],
        ], ['foo.*.bar.*.name' => ['Required_without_all:foo.*.bar.*.last,foo.*.bar.*.middle']]);
        $this->assertFalse($v->passes());
        $this->assertTrue($v->messages()->has('foo.0.bar.0.name'));
        $this->assertTrue($v->messages()->has('foo.0.bar.1.name'));
    }

    public function testValidateImplicitEachWithAsterisksBeforeAndAfter()
    {
        $trans = $this->getIlluminateArrayTranslator();

        $v = new Validator($trans, [
            'foo' => [
                ['start' => '2016-04-19', 'end' => '2017-04-19'],
            ],
        ], ['foo.*.start' => ['before:foo.*.end']]);
        $this->assertTrue($v->passes());

        $v = new Validator($trans, [
            'foo' => [
                ['start' => '2016-04-19', 'end' => '2017-04-19'],
            ],
        ], ['foo.*.end' => ['before:foo.*.start']]);
        $this->assertTrue($v->fails());

        $v = new Validator($trans, [
            'foo' => [
                ['start' => '2016-04-19', 'end' => '2017-04-19'],
            ],
        ], ['foo.*.end' => ['after:foo.*.start']]);
        $this->assertTrue($v->passes());

        $v = new Validator($trans, [
            'foo' => [
                ['start' => '2016-04-19', 'end' => '2017-04-19'],
            ],
        ], ['foo.*.start' => ['after:foo.*.end']]);
        $this->assertTrue($v->fails());
    }

    public function testGetLeadingExplicitAttributePath()
    {
        $this->assertNull(ValidationData::getLeadingExplicitAttributePath('*.email'));
        $this->assertSame('foo', ValidationData::getLeadingExplicitAttributePath('foo.*'));
        $this->assertSame('foo.bar', ValidationData::getLeadingExplicitAttributePath('foo.bar.*.baz'));
        $this->assertSame('foo.bar.1', ValidationData::getLeadingExplicitAttributePath('foo.bar.1'));
    }

    public function testExtractDataFromPath()
    {
        $data = [['email' => 'mail'], ['email' => 'mail2']];
        $this->assertEquals([['email' => 'mail'], ['email' => 'mail2']], ValidationData::extractDataFromPath(null, $data));

        $data = ['cat' => ['cat1' => ['name']], ['cat2' => ['name2']]];
        $this->assertEquals(['cat' => ['cat1' => ['name']]], ValidationData::extractDataFromPath('cat.cat1', $data));

        $data = ['cat' => ['cat1' => ['name' => '1', 'price' => 1]], ['cat2' => ['name' => 2]]];
        $this->assertEquals(['cat' => ['cat1' => ['name' => '1']]], ValidationData::extractDataFromPath('cat.cat1.name', $data));
    }

    public function testParsingTablesFromModels()
    {
        $trans = $this->getIlluminateArrayTranslator();
        $v = new Validator($trans, [], []);

        $implicit_no_connection = $v->parseTable(ImplicitTableModel::class);
        $this->assertEquals(null, $implicit_no_connection[0]);
        $this->assertSame('implicit_table_models', $implicit_no_connection[1]);

        $explicit_no_connection = $v->parseTable(ExplicitTableModel::class);
        $this->assertEquals(null, $explicit_no_connection[0]);
        $this->assertSame('explicits', $explicit_no_connection[1]);

        $noneloquent_no_connection = $v->parseTable(NonEloquentModel::class);
        $this->assertEquals(null, $noneloquent_no_connection[0]);
        $this->assertEquals(NonEloquentModel::class, $noneloquent_no_connection[1]);

        $raw_no_connection = $v->parseTable('table');
        $this->assertEquals(null, $raw_no_connection[0]);
        $this->assertSame('table', $raw_no_connection[1]);

        $implicit_connection = $v->parseTable('connection.'.ImplicitTableModel::class);
        $this->assertSame('connection', $implicit_connection[0]);
        $this->assertSame('implicit_table_models', $implicit_connection[1]);

        $explicit_connection = $v->parseTable('connection.'.ExplicitTableModel::class);
        $this->assertSame('connection', $explicit_connection[0]);
        $this->assertSame('explicits', $explicit_connection[1]);

        $explicit_model_implicit_connection = $v->parseTable(ExplicitTableAndConnectionModel::class);
        $this->assertSame('connection', $explicit_model_implicit_connection[0]);
        $this->assertSame('explicits', $explicit_model_implicit_connection[1]);

        $noneloquent_connection = $v->parseTable('connection.'.NonEloquentModel::class);
        $this->assertSame('connection', $noneloquent_connection[0]);
        $this->assertEquals(NonEloquentModel::class, $noneloquent_connection[1]);

        $raw_connection = $v->parseTable('connection.table');
        $this->assertSame('connection', $raw_connection[0]);
        $this->assertSame('table', $raw_connection[1]);
    }

    public function testUsingSettersWithImplicitRules()
    {
        $trans = $this->getIlluminateArrayTranslator();
        $v = new Validator($trans, ['foo' => ['a', 'b', 'c']], ['foo.*' => 'string']);
        $v->setData(['foo' => ['a', 'b', 'c', 4]]);
        $this->assertFalse($v->passes());

        $trans = $this->getIlluminateArrayTranslator();
        $v = new Validator($trans, ['foo' => ['a', 'b', 'c']], ['foo.*' => 'string']);
        $v->setRules(['foo.*' => 'integer']);
        $this->assertFalse($v->passes());
    }

    public function testInvalidMethod()
    {
        $trans = $this->getIlluminateArrayTranslator();

        $v = new Validator($trans,
            [
                ['name' => 'John'],
                ['name' => null],
                ['name' => ''],
            ],
            [
                '*.name' => 'required',
            ]);

        $this->assertEquals($v->invalid(), [
            1 => ['name' => null],
            2 => ['name' => ''],
        ]);

        $v = new Validator($trans,
            [
                'name' => '',
            ],
            [
                'name' => 'required',
            ]);

        $this->assertEquals($v->invalid(), [
            'name' => '',
        ]);
    }

    public function testValidMethod()
    {
        $trans = $this->getIlluminateArrayTranslator();

        $v = new Validator($trans,
            [
                ['name' => 'John'],
                ['name' => null],
                ['name' => ''],
                ['name' => 'Doe'],
            ],
            [
                '*.name' => 'required',
            ]);

        $this->assertEquals($v->valid(), [
            0 => ['name' => 'John'],
            3 => ['name' => 'Doe'],
        ]);

        $v = new Validator($trans,
            [
                'name' => 'Carlos',
                'age' => 'unknown',
                'gender' => 'male',
            ],
            [
                'name' => 'required',
                'gender' => 'in:male,female',
                'age' => 'required|int',
            ]);

        $this->assertEquals($v->valid(), [
            'name' => 'Carlos',
            'gender' => 'male',
        ]);
    }

    public function testNestedInvalidMethod()
    {
        $trans = $this->getIlluminateArrayTranslator();
        $v = new Validator($trans, [
            'testvalid' => 'filled',
            'testinvalid' => '',
            'records' => [
                'ABC123',
                'ABC122',
                'ABB132',
                'ADCD23',
            ],
        ], [
            'testvalid' => 'filled',
            'testinvalid' => 'filled',
            'records.*' => [
                'required',
                'regex:/[A-F]{3}[0-9]{3}/',
            ],
        ]);
        $this->assertEquals($v->invalid(), [
            'testinvalid' => '',
            'records' => [
                3 => 'ADCD23',
            ],
        ]);
    }

    public function testMultipleFileUploads()
    {
        $trans = $this->getIlluminateArrayTranslator();
        $file = new File(__FILE__, false);
        $file2 = new File(__FILE__, false);
        $v = new Validator($trans, ['file' => [$file, $file2]], ['file.*' => 'Required|mimes:xls']);
        $this->assertFalse($v->passes());
    }

    public function testFileUploads()
    {
        $trans = $this->getIlluminateArrayTranslator();
        $file = new File(__FILE__, false);
        $v = new Validator($trans, ['file' => $file], ['file' => 'Required|mimes:xls']);
        $this->assertFalse($v->passes());
    }

    public function testCustomValidationObject()
    {
        // Test passing case...
        $v = new Validator(
            $this->getIlluminateArrayTranslator(),
            ['name' => 'taylor'],
            [
                'name' => new class implements Rule {
                    public function passes($attribute, $value)
                    {
                        return $value === 'taylor';
                    }

                    public function message()
                    {
                        return ':attribute must be taylor';
                    }
                },
            ]
        );

        $this->assertTrue($v->passes());

        // Test failing case...
        $v = new Validator(
            $this->getIlluminateArrayTranslator(),
            ['name' => 'adam'],
            [
                'name' => [
                    new class implements Rule {
                        public function passes($attribute, $value)
                        {
                            return $value === 'taylor';
                        }

                        public function message()
                        {
                            return ':attribute must be taylor';
                        }
                    },
                ],
            ]
        );

        $this->assertTrue($v->fails());
        $this->assertSame('name must be taylor', $v->errors()->all()[0]);

        // Test passing case with Closure...
        $v = new Validator(
            $this->getIlluminateArrayTranslator(),
            ['name' => 'taylor'],
            [
                'name.*' => function ($attribute, $value, $fail) {
                    if ($value !== 'taylor') {
                        $fail(':attribute was '.$value.' instead of taylor');
                    }
                },
            ]
        );

        $this->assertTrue($v->passes());

        // Test failing case with Closure...
        $v = new Validator(
            $this->getIlluminateArrayTranslator(),
            ['name' => 'adam'],
            [
                'name' => function ($attribute, $value, $fail) {
                    if ($value !== 'taylor') {
                        $fail(':attribute was '.$value.' instead of taylor');
                    }
                },
            ]
        );

        $this->assertTrue($v->fails());
        $this->assertSame('name was adam instead of taylor', $v->errors()->all()[0]);

        // Test complex failing case...
        $v = new Validator(
            $this->getIlluminateArrayTranslator(),
            ['name' => 'taylor', 'states' => ['AR', 'TX'], 'number' => 9],
            [
                'states.*' => new class implements Rule {
                    public function passes($attribute, $value)
                    {
                        return in_array($value, ['AK', 'HI']);
                    }

                    public function message()
                    {
                        return ':attribute must be AR or TX';
                    }
                },
                'name' => function ($attribute, $value, $fail) {
                    if ($value !== 'taylor') {
                        $fail(':attribute must be taylor');
                    }
                },
                'number' => [
                    'required',
                    'integer',
                    function ($attribute, $value, $fail) {
                        if ($value % 4 !== 0) {
                            $fail(':attribute must be divisible by 4');
                        }
                    },
                ],
            ]
        );

        $this->assertFalse($v->passes());
        $this->assertSame('states.0 must be AR or TX', $v->errors()->get('states.0')[0]);
        $this->assertSame('states.1 must be AR or TX', $v->errors()->get('states.1')[0]);
        $this->assertSame('number must be divisible by 4', $v->errors()->get('number')[0]);

        // Test array of messages with failing case...
        $v = new Validator(
            $this->getIlluminateArrayTranslator(),
            ['name' => 42],
            [
                'name' => new class implements Rule {
                    public function passes($attribute, $value)
                    {
                        return $value === 'taylor';
                    }

                    public function message()
                    {
                        return [':attribute must be taylor', ':attribute must be a first name'];
                    }
                },
            ]
        );

        $this->assertTrue($v->fails());
        $this->assertSame('name must be taylor', $v->errors()->get('name')[0]);
        $this->assertSame('name must be a first name', $v->errors()->get('name')[1]);

        // Test array of messages with multiple rules for one attribute case...
        $v = new Validator(
            $this->getIlluminateArrayTranslator(),
            ['name' => 42],
            [
                'name' => [
                    new class implements Rule {
                        public function passes($attribute, $value)
                        {
                            return $value === 'taylor';
                        }

                        public function message()
                        {
                            return [':attribute must be taylor', ':attribute must be a first name'];
                        }
                    }, 'string',
                ],
            ]
        );

        $this->assertTrue($v->fails());
        $this->assertSame('name must be taylor', $v->errors()->get('name')[0]);
        $this->assertSame('name must be a first name', $v->errors()->get('name')[1]);
        $this->assertSame('validation.string', $v->errors()->get('name')[2]);
    }

    public function testImplicitCustomValidationObjects()
    {
        // Test passing case...
        $v = new Validator(
            $this->getIlluminateArrayTranslator(),
            ['name' => ''],
            [
                'name' => $rule = new class implements ImplicitRule {
                    public $called = false;

                    public function passes($attribute, $value)
                    {
                        $this->called = true;

                        return true;
                    }

                    public function message()
                    {
                        return 'message';
                    }
                },
            ]
        );

        $this->assertTrue($v->passes());
        $this->assertTrue($rule->called);
    }

    public function testValidateReturnsValidatedData()
    {
        $post = ['first' => 'john', 'preferred' => 'john', 'last' => 'doe', 'type' => 'admin'];

        $v = new Validator($this->getIlluminateArrayTranslator(), $post, ['first' => 'required', 'preferred' => 'required']);
        $v->sometimes('type', 'required', function () {
            return false;
        });
        $data = $v->validate();

        $this->assertEquals(['first' => 'john', 'preferred' => 'john'], $data);
    }

    public function testValidateReturnsValidatedDataNestedRules()
    {
        $post = ['nested' => ['foo' => 'bar', 'baz' => ''], 'array' => [1, 2]];

        $rules = ['nested.foo' => 'required', 'array.*' => 'integer'];

        $v = new Validator($this->getIlluminateArrayTranslator(), $post, $rules);
        $v->sometimes('type', 'required', function () {
            return false;
        });
        $data = $v->validate();

        $this->assertEquals(['nested' => ['foo' => 'bar'], 'array' => [1, 2]], $data);
    }

    public function testValidateReturnsValidatedDataNestedChildRules()
    {
        $post = ['nested' => ['foo' => 'bar', 'with' => 'extras', 'type' => 'admin']];

        $v = new Validator($this->getIlluminateArrayTranslator(), $post, ['nested.foo' => 'required']);
        $v->sometimes('nested.type', 'required', function () {
            return false;
        });
        $data = $v->validate();

        $this->assertEquals(['nested' => ['foo' => 'bar']], $data);
    }

    public function testValidateReturnsValidatedDataNestedArrayRules()
    {
        $post = ['nested' => [['bar' => 'baz', 'with' => 'extras', 'type' => 'admin'], ['bar' => 'baz2', 'with' => 'extras', 'type' => 'admin']]];

        $v = new Validator($this->getIlluminateArrayTranslator(), $post, ['nested.*.bar' => 'required']);
        $v->sometimes('nested.*.type', 'required', function () {
            return false;
        });
        $data = $v->validate();

        $this->assertEquals(['nested' => [['bar' => 'baz'], ['bar' => 'baz2']]], $data);
    }

    public function testValidateAndValidatedData()
    {
        $post = ['first' => 'john', 'preferred' => 'john', 'last' => 'doe', 'type' => 'admin'];

        $v = new Validator($this->getIlluminateArrayTranslator(), $post, ['first' => 'required', 'preferred' => 'required']);
        $v->sometimes('type', 'required', function () {
            return false;
        });
        $data = $v->validate();
        $validatedData = $v->validated();

        $this->assertEquals(['first' => 'john', 'preferred' => 'john'], $data);
        $this->assertEquals($data, $validatedData);
    }

    public function testValidatedNotValidateTwiceData()
    {
        $post = ['first' => 'john', 'preferred' => 'john', 'last' => 'doe', 'type' => 'admin'];

        $validateCount = 0;
        $v = new Validator($this->getIlluminateArrayTranslator(), $post, ['first' => 'required', 'preferred' => 'required']);
        $v->after(function () use (&$validateCount) {
            $validateCount++;
        });
        $data = $v->validate();
        $v->validated();

        $this->assertEquals(['first' => 'john', 'preferred' => 'john'], $data);
        $this->assertEquals(1, $validateCount);
    }

    public function testMultiplePassesCalls()
    {
        $trans = $this->getIlluminateArrayTranslator();
        $v = new Validator($trans, [], ['foo' => 'string|required']);
        $this->assertFalse($v->passes());
        $this->assertFalse($v->passes());
    }

    /**
     * @dataProvider validUuidList
     */
    public function testValidateWithValidUuid($uuid)
    {
        $trans = $this->getIlluminateArrayTranslator();
        $v = new Validator($trans, ['foo' => $uuid], ['foo' => 'uuid']);
        $this->assertTrue($v->passes());
    }

    /**
     * @dataProvider invalidUuidList
     */
    public function testValidateWithInvalidUuid($uuid)
    {
        $trans = $this->getIlluminateArrayTranslator();
        $v = new Validator($trans, ['foo' => $uuid], ['foo' => 'uuid']);
        $this->assertFalse($v->passes());
    }

    public function validUuidList()
    {
        return [
            ['a0a2a2d2-0b87-4a18-83f2-2529882be2de'],
            ['145a1e72-d11d-11e8-a8d5-f2801f1b9fd1'],
            ['00000000-0000-0000-0000-000000000000'],
            ['e60d3f48-95d7-4d8d-aad0-856f29a27da2'],
            ['ff6f8cb0-c57d-11e1-9b21-0800200c9a66'],
            ['ff6f8cb0-c57d-21e1-9b21-0800200c9a66'],
            ['ff6f8cb0-c57d-31e1-9b21-0800200c9a66'],
            ['ff6f8cb0-c57d-41e1-9b21-0800200c9a66'],
            ['ff6f8cb0-c57d-51e1-9b21-0800200c9a66'],
            ['FF6F8CB0-C57D-11E1-9B21-0800200C9A66'],
        ];
    }

    public function invalidUuidList()
    {
        return [
            ['not a valid uuid so we can test this'],
            ['zf6f8cb0-c57d-11e1-9b21-0800200c9a66'],
            ['145a1e72-d11d-11e8-a8d5-f2801f1b9fd1'.PHP_EOL],
            ['145a1e72-d11d-11e8-a8d5-f2801f1b9fd1 '],
            [' 145a1e72-d11d-11e8-a8d5-f2801f1b9fd1'],
            ['145a1e72-d11d-11e8-a8d5-f2z01f1b9fd1'],
            ['3f6f8cb0-c57d-11e1-9b21-0800200c9a6'],
            ['af6f8cb-c57d-11e1-9b21-0800200c9a66'],
            ['af6f8cb0c57d11e19b210800200c9a66'],
            ['ff6f8cb0-c57da-51e1-9b21-0800200c9a66'],
        ];
    }

    public function providesPassingExcludeIfData()
    {
        return [
            [
                [
                    'has_appointment' => ['required', 'bool'],
                    'appointment_date' => ['exclude_if:has_appointment,false', 'required', 'date'],
                ], [
                    'has_appointment' => false,
                    'appointment_date' => 'should be excluded',
                ], [
                    'has_appointment' => false,
                ],
            ],
            [
                [
                    'cat' => ['required', 'string'],
                    'mouse' => ['exclude_if:cat,Tom', 'required', 'file'],
                ], [
                    'cat' => 'Tom',
                    'mouse' => 'should be excluded',
                ], [
                    'cat' => 'Tom',
                ],
            ],
            [
                [
                    'has_appointment' => ['required', 'bool'],
                    'appointment_date' => ['exclude_if:has_appointment,false', 'required', 'date'],
                ], [
                    'has_appointment' => false,
                ], [
                    'has_appointment' => false,
                ],
            ],
            [
                [
                    'has_appointment' => ['required', 'bool'],
                    'appointment_date' => ['exclude_if:has_appointment,false', 'required', 'date'],
                ], [
                    'has_appointment' => true,
                    'appointment_date' => '2019-12-13',
                ], [
                    'has_appointment' => true,
                    'appointment_date' => '2019-12-13',
                ],
            ],
            [
                [
                    'has_no_appointments' => ['required', 'bool'],
                    'has_doctor_appointment' => ['exclude_if:has_no_appointments,true', 'required', 'bool'],
                    'doctor_appointment_date' => ['exclude_if:has_no_appointments,true', 'exclude_if:has_doctor_appointment,false', 'required', 'date'],
                ], [
                    'has_no_appointments' => true,
                    'has_doctor_appointment' => true,
                    'doctor_appointment_date' => '2019-12-13',
                ], [
                    'has_no_appointments' => true,
                ],
            ],
            [
                [
                    'has_no_appointments' => ['required', 'bool'],
                    'has_doctor_appointment' => ['exclude_if:has_no_appointments,true', 'required', 'bool'],
                    'doctor_appointment_date' => ['exclude_if:has_no_appointments,true', 'exclude_if:has_doctor_appointment,false', 'required', 'date'],
                ], [
                    'has_no_appointments' => false,
                    'has_doctor_appointment' => false,
                    'doctor_appointment_date' => 'should be excluded',
                ], [
                    'has_no_appointments' => false,
                    'has_doctor_appointment' => false,
                ],
            ],
            'nested-01' => [
                [
                    'has_appointments' => ['required', 'bool'],
                    'appointments.*' => ['exclude_if:has_appointments,false', 'required', 'date'],
                ], [
                    'has_appointments' => false,
                    'appointments' => ['2019-05-15', '2020-05-15'],
                ], [
                    'has_appointments' => false,
                ],
            ],
            'nested-02' => [
                [
                    'has_appointments' => ['required', 'bool'],
                    'appointments.*.date' => ['exclude_if:has_appointments,false', 'required', 'date'],
                    'appointments.*.name' => ['exclude_if:has_appointments,false', 'required', 'string'],
                ], [
                    'has_appointments' => false,
                    'appointments' => [
                        ['date' => 'should be excluded', 'name' => 'should be excluded'],
                    ],
                ], [
                    'has_appointments' => false,
                ],
            ],
            'nested-03' => [
                [
                    'has_appointments' => ['required', 'bool'],
                    'appointments' => ['exclude_if:has_appointments,false', 'required', 'array'],
                    'appointments.*.date' => ['required', 'date'],
                    'appointments.*.name' => ['required', 'string'],
                ], [
                    'has_appointments' => false,
                    'appointments' => [
                        ['date' => 'should be excluded', 'name' => 'should be excluded'],
                    ],
                ], [
                    'has_appointments' => false,
                ],
            ],
            'nested-04' => [
                [
                    'has_appointments' => ['required', 'bool'],
                    'appointments.*.date' => ['required', 'date'],
                    'appointments' => ['exclude_if:has_appointments,false', 'required', 'array'],
                ], [
                    'has_appointments' => false,
                    'appointments' => [
                        ['date' => 'should be excluded', 'name' => 'should be excluded'],
                    ],
                ], [
                    'has_appointments' => false,
                ],
            ],
            'nested-05' => [
                [
                    'vehicles.*.type' => 'required|in:car,boat',
                    'vehicles.*.wheels' => 'exclude_if:vehicles.*.type,boat|required|numeric',
                ], [
                    'vehicles' => [
                        ['type' => 'car', 'wheels' => 4],
                        ['type' => 'boat', 'wheels' => 'should be excluded'],
                    ],
                ], [
                    'vehicles' => [
                        ['type' => 'car', 'wheels' => 4],
                        ['type' => 'boat'],
                    ],
                ],
            ],
            'nested-06' => [
                [
                    'vehicles.*.type' => 'required|in:car,boat',
                    'vehicles.*.wheels' => 'exclude_if:vehicles.*.type,boat|required|numeric',
                ], [
                    'vehicles' => [
                        ['type' => 'car', 'wheels' => 4],
                        ['type' => 'boat'],
                    ],
                ], [
                    'vehicles' => [
                        ['type' => 'car', 'wheels' => 4],
                        ['type' => 'boat'],
                    ],
                ],
            ],
            'nested-07' => [
                [
                    'vehicles.*.type' => 'required|in:car,boat',
                    'vehicles.*.wheels' => 'exclude_if:vehicles.*.type,boat|required|array',
                    'vehicles.*.wheels.*.color' => 'required|in:red,blue',
                    // In this bizzaro world example you can choose a custom shape for your wheels if they are red
                    'vehicles.*.wheels.*.shape' => 'exclude_unless:vehicles.*.wheels.*.color,red|required|in:square,round',
                ], [
                    'vehicles' => [
                        [
                            'type' => 'car', 'wheels' => [
                                ['color' => 'red', 'shape' => 'square'],
                                ['color' => 'blue', 'shape' => 'hexagon'],
                                ['color' => 'red', 'shape' => 'round', 'junk' => 'no rule, still present'],
                                ['color' => 'blue', 'shape' => 'triangle'],
                            ],
                        ],
                        ['type' => 'boat'],
                    ],
                ], [
                    'vehicles' => [
                        [
                            'type' => 'car', 'wheels' => [
                                ['color' => 'red', 'shape' => 'square'],
                                ['color' => 'blue'],
                                ['color' => 'red', 'shape' => 'round', 'junk' => 'no rule, still present'],
                                ['color' => 'blue'],
                            ],
                        ],
                        ['type' => 'boat'],
                    ],
                ],
            ],
        ];
    }

    /**
     * @dataProvider providesPassingExcludeIfData
     */
    public function testExcludeIf($rules, $data, $expectedValidatedData)
    {
        $validator = new Validator(
            $this->getIlluminateArrayTranslator(),
            $data,
            $rules
        );

        $passes = $validator->passes();

        if (! $passes) {
            $message = sprintf("Validation unexpectedly failed:\nRules: %s\nData: %s\nValidation error: %s",
                json_encode($rules, JSON_PRETTY_PRINT | JSON_UNESCAPED_SLASHES),
                json_encode($data, JSON_PRETTY_PRINT | JSON_UNESCAPED_SLASHES),
                json_encode($validator->messages()->toArray(), JSON_PRETTY_PRINT | JSON_UNESCAPED_SLASHES)
            );
        }

        $this->assertTrue($passes, $message ?? '');

        $this->assertSame($expectedValidatedData, $validator->validated());
    }

    public function providesFailingExcludeIfData()
    {
        return [
            [
                [
                    'has_appointment' => ['required', 'bool'],
                    'appointment_date' => ['exclude_if:has_appointment,false', 'required', 'date'],
                ], [
                    'has_appointment' => true,
                ], [
                    'appointment_date' => ['validation.required'],
                ],
            ],
            [
                [
                    'cat' => ['required', 'string'],
                    'mouse' => ['exclude_if:cat,Tom', 'required', 'file'],
                ], [
                    'cat' => 'Bob',
                    'mouse' => 'not a file',
                ], [
                    'mouse' => ['validation.file'],
                ],
            ],
            [
                [
                    'has_appointments' => ['required', 'bool'],
                    'appointments' => ['exclude_if:has_appointments,false', 'required', 'array'],
                    'appointments.*.date' => ['required', 'date'],
                    'appointments.*.name' => ['required', 'string'],
                ], [
                    'has_appointments' => true,
                    'appointments' => [
                        ['date' => 'invalid', 'name' => 'Bob'],
                        ['date' => '2019-05-15'],
                    ],
                ], [
                    'appointments.0.date' => ['validation.date'],
                    'appointments.1.name' => ['validation.required'],
                ],
            ],
            [
                [
                    'vehicles.*.price' => 'required|numeric',
                    'vehicles.*.type' => 'required|in:car,boat',
                    'vehicles.*.wheels' => 'exclude_if:vehicles.*.type,boat|required|numeric',
                ], [
                    'vehicles' => [
                        [
                            'price' => 100,
                            'type' => 'car',
                        ],
                        [
                            'price' => 500,
                            'type' => 'boat',
                        ],
                    ],
                ], [
                    'vehicles.0.wheels' => ['validation.required'],
                    // vehicles.1.wheels is not required, because type is not "car"
                ],
            ],
            'exclude-validation-error-01' => [
                [
                    'vehicles.*.type' => 'required|in:car,boat',
                    'vehicles.*.wheels' => 'exclude_if:vehicles.*.type,boat|required|array',
                    'vehicles.*.wheels.*.color' => 'required|in:red,blue',
                    // In this bizzaro world example you can choose a custom shape for your wheels if they are red
                    'vehicles.*.wheels.*.shape' => 'exclude_unless:vehicles.*.wheels.*.color,red|required|in:square,round',
                ], [
                    'vehicles' => [
                        [
                            'type' => 'car', 'wheels' => [
                                ['color' => 'red', 'shape' => 'square'],
                                ['color' => 'blue', 'shape' => 'hexagon'],
                                ['color' => 'red', 'shape' => 'hexagon'],
                                ['color' => 'blue', 'shape' => 'triangle'],
                            ],
                        ],
                        ['type' => 'boat', 'wheels' => 'should be excluded'],
                    ],
                ], [
                    // The blue wheels are excluded and are therefor not validated against the "in:square,round" rule
                    'vehicles.0.wheels.2.shape' => ['validation.in'],
                ],
            ],
        ];
    }

    /**
     * @dataProvider providesFailingExcludeIfData
     */
    public function testExcludeIfWhenValidationFails($rules, $data, $expectedMessages)
    {
        $validator = new Validator(
            $this->getIlluminateArrayTranslator(),
            $data,
            $rules
        );

        $fails = $validator->fails();

        if (! $fails) {
            $message = sprintf("Validation unexpectedly passed:\nRules: %s\nData: %s",
                json_encode($rules, JSON_PRETTY_PRINT | JSON_UNESCAPED_SLASHES),
                json_encode($data, JSON_PRETTY_PRINT | JSON_UNESCAPED_SLASHES)
            );
        }

        $this->assertTrue($fails, $message ?? '');

        $this->assertSame($expectedMessages, $validator->messages()->toArray());
    }

    public function testExcludeUnless()
    {
        $validator = new Validator(
            $this->getIlluminateArrayTranslator(),
            ['cat' => 'Felix', 'mouse' => 'Jerry'],
            ['cat' => 'required|string', 'mouse' => 'exclude_unless:cat,Tom|required|string']
        );
        $this->assertTrue($validator->passes());
        $this->assertSame(['cat' => 'Felix'], $validator->validated());

        $validator = new Validator(
            $this->getIlluminateArrayTranslator(),
            ['cat' => 'Felix'],
            ['cat' => 'required|string', 'mouse' => 'exclude_unless:cat,Tom|required|string']
        );
        $this->assertTrue($validator->passes());
        $this->assertSame(['cat' => 'Felix'], $validator->validated());

        $validator = new Validator(
            $this->getIlluminateArrayTranslator(),
            ['cat' => 'Tom', 'mouse' => 'Jerry'],
            ['cat' => 'required|string', 'mouse' => 'exclude_unless:cat,Tom|required|string']
        );
        $this->assertTrue($validator->passes());
        $this->assertSame(['cat' => 'Tom', 'mouse' => 'Jerry'], $validator->validated());

        $validator = new Validator(
            $this->getIlluminateArrayTranslator(),
            ['cat' => 'Tom'],
            ['cat' => 'required|string', 'mouse' => 'exclude_unless:cat,Tom|required|string']
        );
        $this->assertTrue($validator->fails());
        $this->assertSame(['mouse' => ['validation.required']], $validator->messages()->toArray());
    }

    public function testExcludeWithout()
    {
        $validator = new Validator(
            $this->getIlluminateArrayTranslator(),
            ['region' => 'South'],
            [
                'country' => 'exclude_without:region|nullable|required_with:region|string|min:3',
                'region' => 'exclude_without:country|nullable|required_with:country|string|min:3',
            ]
        );

        $this->assertTrue($validator->fails());
        $this->assertSame(['country' => ['validation.required_with']], $validator->messages()->toArray());
    }

    public function testExcludeValuesAreReallyRemoved()
    {
        $validator = new Validator(
            $this->getIlluminateArrayTranslator(),
            ['cat' => 'Tom', 'mouse' => 'Jerry'],
            ['cat' => 'required|string', 'mouse' => 'exclude_if:cat,Tom|required|string']
        );
        $this->assertTrue($validator->passes());
        $this->assertSame(['cat' => 'Tom'], $validator->validated());
        $this->assertSame(['cat' => 'Tom'], $validator->valid());
        $this->assertSame([], $validator->invalid());

        $validator = new Validator(
            $this->getIlluminateArrayTranslator(),
            ['cat' => 'Tom', 'mouse' => null],
            ['cat' => 'required|string', 'mouse' => 'exclude_if:cat,Felix|required|string']
        );
        $this->assertTrue($validator->fails());
        $this->assertSame(['cat' => 'Tom'], $validator->valid());
        $this->assertSame(['mouse' => null], $validator->invalid());
    }

    public function testValidateFailsWithAsterisksAsDataKeys()
    {
        $post = ['data' => [0 => ['date' => '2019-01-24'], 1 => ['date' => 'blah'], '*' => ['date' => 'blah']]];

        $rules = ['data.*.date' => 'required|date'];

        $validator = new Validator($this->getIlluminateArrayTranslator(), $post, $rules);

        $this->assertTrue($validator->fails());
        $this->assertSame(['data.1.date' => ['validation.date'], 'data.*.date' => ['validation.date']], $validator->messages()->toArray());
    }

    protected function getTranslator()
    {
        return m::mock(TranslatorContract::class);
    }

    public function getIlluminateArrayTranslator()
    {
        return new Translator(
            new ArrayLoader, 'en'
        );
    }
}

class ImplicitTableModel extends Model
{
    protected $guarded = [];
    public $timestamps = false;
}

class ExplicitTableModel extends Model
{
    protected $table = 'explicits';
    protected $guarded = [];
    public $timestamps = false;
}

class ExplicitTableAndConnectionModel extends Model
{
    protected $table = 'explicits';
    protected $connection = 'connection';
    protected $guarded = [];
    public $timestamps = false;
}

class NonEloquentModel
{
}<|MERGE_RESOLUTION|>--- conflicted
+++ resolved
@@ -2878,11 +2878,7 @@
         $v = new Validator($trans, ['x' => $svgXmlUploadedFile], ['x' => 'dimensions:max_width=1,max_height=1']);
         $this->assertTrue($v->passes());
 
-<<<<<<< HEAD
         $svgXmlFile = new File(__DIR__.'/fixtures/image.svg', '', 'image/svg+xml', null, true);
-=======
-        $svgXmlFile = new UploadedFile(__DIR__.'/fixtures/image.svg', '', 'image/svg+xml', null, null, true);
->>>>>>> 0fc37113
         $trans = $this->getIlluminateArrayTranslator();
 
         $v = new Validator($trans, ['x' => $svgXmlFile], ['x' => 'dimensions:max_width=1,max_height=1']);
@@ -2895,11 +2891,7 @@
         $v = new Validator($trans, ['x' => $svgUploadedFile], ['x' => 'dimensions:max_width=1,max_height=1']);
         $this->assertTrue($v->passes());
 
-<<<<<<< HEAD
         $svgFile = new File(__DIR__.'/fixtures/image2.svg', '', 'image/svg', null, true);
-=======
-        $svgFile = new UploadedFile(__DIR__.'/fixtures/image2.svg', '', 'image/svg', null, null, true);
->>>>>>> 0fc37113
         $trans = $this->getIlluminateArrayTranslator();
 
         $v = new Validator($trans, ['x' => $svgFile], ['x' => 'dimensions:max_width=1,max_height=1']);
