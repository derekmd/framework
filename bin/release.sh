#!/usr/bin/env bash

set -e

if (( "$#" != 1 ))
then
    echo "Tag has to be provided"

    exit 1
fi

CURRENT_BRANCH="master"
VERSION=$1

# Always prepend with "v"
if [[ $VERSION != v*  ]]
then
    VERSION="v$VERSION"
fi

<<<<<<< HEAD
for REMOTE in auth broadcasting bus cache config console container contracts cookie database encryption events filesystem hashing http log mail notifications pagination pipeline queue redis routing session support testing translation validation view
=======
# Tag Framework
git tag $VERSION
git push origin --tags

# Tag Components
for REMOTE in auth broadcasting bus cache config console container contracts cookie database encryption events filesystem hashing http log mail notifications pagination pipeline queue redis routing session support translation validation view
>>>>>>> 7fcc6b5f
do
    echo ""
    echo ""
    echo "Releasing $REMOTE";

    TMP_DIR="/tmp/laravel-split"
    REMOTE_URL="git@github.com:illuminate/$REMOTE.git"

    rm -rf $TMP_DIR;
    mkdir $TMP_DIR;

    (
        cd $TMP_DIR;

        git clone $REMOTE_URL .
        git checkout "$CURRENT_BRANCH";

        git tag $VERSION
        git push origin --tags
    )
done<|MERGE_RESOLUTION|>--- conflicted
+++ resolved
@@ -18,16 +18,12 @@
     VERSION="v$VERSION"
 fi
 
-<<<<<<< HEAD
-for REMOTE in auth broadcasting bus cache config console container contracts cookie database encryption events filesystem hashing http log mail notifications pagination pipeline queue redis routing session support testing translation validation view
-=======
 # Tag Framework
 git tag $VERSION
 git push origin --tags
 
 # Tag Components
-for REMOTE in auth broadcasting bus cache config console container contracts cookie database encryption events filesystem hashing http log mail notifications pagination pipeline queue redis routing session support translation validation view
->>>>>>> 7fcc6b5f
+for REMOTE in auth broadcasting bus cache config console container contracts cookie database encryption events filesystem hashing http log mail notifications pagination pipeline queue redis routing session support testing translation validation view
 do
     echo ""
     echo ""
