{
    "name": "laravel/framework",
    "description": "The Laravel Framework.",
    "keywords": ["framework", "laravel"],
    "license": "MIT",
    "homepage": "https://laravel.com",
    "support": {
        "issues": "https://github.com/laravel/framework/issues",
        "source": "https://github.com/laravel/framework"
    },
    "authors": [
        {
            "name": "Taylor Otwell",
            "email": "taylor@laravel.com"
        }
    ],
    "require": {
        "php": ">=5.6.4",
        "ext-mbstring": "*",
        "ext-openssl": "*",
        "classpreloader/classpreloader": "~3.0",
        "doctrine/inflector": "~1.0",
        "erusev/parsedown": "~1.6",
        "jeremeamia/superclosure": "~2.2",
        "league/flysystem": "~1.0",
        "monolog/monolog": "~1.11",
        "mtdowling/cron-expression": "~1.0",
        "nesbot/carbon": "~1.20",
        "paragonie/random_compat": "~1.4|~2.0",
        "psy/psysh": "0.7.*|0.8.*",
        "ramsey/uuid": "~3.0",
        "swiftmailer/swiftmailer": "~5.1",
        "symfony/console": "~3.2",
        "symfony/debug": "~3.2",
        "symfony/finder": "~3.2",
        "symfony/http-foundation": "~3.2",
        "symfony/http-kernel": "~3.2",
        "symfony/process": "~3.2",
        "symfony/routing": "~3.2",
        "symfony/var-dumper": "~3.2",
        "tijsverkoyen/css-to-inline-styles": "~2.2",
        "vlucas/phpdotenv": "~2.2"
    },
    "replace": {
        "illuminate/auth": "self.version",
        "illuminate/broadcasting": "self.version",
        "illuminate/bus": "self.version",
        "illuminate/cache": "self.version",
        "illuminate/config": "self.version",
        "illuminate/console": "self.version",
        "illuminate/container": "self.version",
        "illuminate/contracts": "self.version",
        "illuminate/cookie": "self.version",
        "illuminate/database": "self.version",
        "illuminate/encryption": "self.version",
        "illuminate/events": "self.version",
        "illuminate/exception": "self.version",
        "illuminate/filesystem": "self.version",
        "illuminate/hashing": "self.version",
        "illuminate/http": "self.version",
        "illuminate/log": "self.version",
        "illuminate/mail": "self.version",
        "illuminate/notifications": "self.version",
        "illuminate/pagination": "self.version",
        "illuminate/pipeline": "self.version",
        "illuminate/queue": "self.version",
        "illuminate/redis": "self.version",
        "illuminate/routing": "self.version",
        "illuminate/session": "self.version",
        "illuminate/support": "self.version",
        "illuminate/translation": "self.version",
        "illuminate/validation": "self.version",
        "illuminate/view": "self.version",
        "tightenco/collect": "self.version"
    },
    "require-dev": {
        "aws/aws-sdk-php": "~3.0",
        "mockery/mockery": "~0.9.4",
        "pda/pheanstalk": "~3.0",
        "phpunit/phpunit": "~5.4",
        "predis/predis": "~1.0",
        "symfony/css-selector": "~3.2",
        "symfony/dom-crawler": "~3.2"
    },
    "autoload": {
        "files": [
            "src/Illuminate/Foundation/helpers.php",
            "src/Illuminate/Support/helpers.php"
        ],
        "psr-4": {
            "Illuminate\\": "src/Illuminate/"
        }
    },
    "autoload-dev": {
        "files": [
            "tests/Redis/InteractsWithRedis.php"
        ]
    },
    "extra": {
        "branch-alias": {
            "dev-master": "5.4-dev"
        }
    },
    "suggest": {
        "aws/aws-sdk-php": "Required to use the SQS queue driver and SES mail driver (~3.0).",
        "doctrine/dbal": "Required to rename columns and drop SQLite columns (~2.4).",
        "fzaninotto/faker": "Required to use the eloquent factory builder (~1.4).",
        "guzzlehttp/guzzle": "Required to use the Mailgun and Mandrill mail drivers and the ping methods on schedules (~5.3|~6.0).",
        "league/flysystem-aws-s3-v3": "Required to use the Flysystem S3 driver (~1.0).",
        "league/flysystem-rackspace": "Required to use the Flysystem Rackspace driver (~1.0).",
        "pda/pheanstalk": "Required to use the beanstalk queue driver (~3.0).",
        "predis/predis": "Required to use the redis cache and queue drivers (~1.0).",
        "pusher/pusher-php-server": "Required to use the Pusher broadcast driver (~2.0).",
        "symfony/css-selector": "Required to use some of the crawler integration testing tools (~3.2).",
        "symfony/dom-crawler": "Required to use most of the crawler integration testing tools (~3.2).",
        "symfony/psr-http-message-bridge": "Required to psr7 bridging features (0.2.*)."
    },
<<<<<<< HEAD
    "minimum-stability": "dev",
    "prefer-stable": true
=======
    "config": {
        "sort-packages": true
    },
    "minimum-stability": "dev"
>>>>>>> 359b7c3b
}<|MERGE_RESOLUTION|>--- conflicted
+++ resolved
@@ -115,13 +115,9 @@
         "symfony/dom-crawler": "Required to use most of the crawler integration testing tools (~3.2).",
         "symfony/psr-http-message-bridge": "Required to psr7 bridging features (0.2.*)."
     },
-<<<<<<< HEAD
-    "minimum-stability": "dev",
-    "prefer-stable": true
-=======
     "config": {
         "sort-packages": true
     },
-    "minimum-stability": "dev"
->>>>>>> 359b7c3b
+    "minimum-stability": "dev",
+    "prefer-stable": true
 }