{
    "name": "laravel/framework",
    "description": "The Laravel Framework.",
    "keywords": ["framework", "laravel"],
    "license": "MIT",
    "homepage": "http://laravel.com",
    "support": {
        "issues": "https://github.com/laravel/framework/issues",
        "source": "https://github.com/laravel/framework"
    },
    "authors": [
        {
            "name": "Taylor Otwell",
            "email": "taylorotwell@gmail.com"
        }
    ],
    "require": {
        "php": ">=5.5.9",
        "ext-mbstring": "*",
        "ext-openssl": "*",
        "classpreloader/classpreloader": "~3.0",
        "danielstjules/stringy": "~2.1",
        "doctrine/inflector": "~1.0",
        "jeremeamia/superclosure": "~2.0",
        "league/flysystem": "~1.0",
        "monolog/monolog": "~1.11",
        "mtdowling/cron-expression": "~1.0",
        "nesbot/carbon": "~1.20",
        "paragonie/random_compat": "~1.1",
        "psy/psysh": "0.6.*",
        "swiftmailer/swiftmailer": "~5.1",
        "symfony/console": "2.8.*|3.0.*",
        "symfony/css-selector": "2.8.*|3.0.*",
        "symfony/debug": "2.8.*|3.0.*",
        "symfony/dom-crawler": "2.8.*|3.0.*",
        "symfony/finder": "2.8.*|3.0.*",
        "symfony/http-foundation": "2.8.*|3.0.*",
        "symfony/http-kernel": "2.8.*|3.0.*",
        "symfony/process": "2.8.*|3.0.*",
        "symfony/routing": "2.8.*|3.0.*",
        "symfony/translation": "2.8.*|3.0.*",
        "symfony/var-dumper": "2.8.*|3.0.*",
        "vlucas/phpdotenv": "~1.0"
    },
    "replace": {
        "illuminate/auth": "self.version",
        "illuminate/bus": "self.version",
        "illuminate/broadcasting": "self.version",
        "illuminate/cache": "self.version",
        "illuminate/config": "self.version",
        "illuminate/console": "self.version",
        "illuminate/container": "self.version",
        "illuminate/contracts": "self.version",
        "illuminate/cookie": "self.version",
        "illuminate/database": "self.version",
        "illuminate/encryption": "self.version",
        "illuminate/events": "self.version",
        "illuminate/exception": "self.version",
        "illuminate/filesystem": "self.version",
        "illuminate/foundation": "self.version",
        "illuminate/hashing": "self.version",
        "illuminate/http": "self.version",
        "illuminate/log": "self.version",
        "illuminate/mail": "self.version",
        "illuminate/pagination": "self.version",
        "illuminate/pipeline": "self.version",
        "illuminate/queue": "self.version",
        "illuminate/redis": "self.version",
        "illuminate/routing": "self.version",
        "illuminate/session": "self.version",
        "illuminate/support": "self.version",
        "illuminate/translation": "self.version",
        "illuminate/validation": "self.version",
        "illuminate/view": "self.version"
    },
    "require-dev": {
        "aws/aws-sdk-php": "~3.0",
        "iron-io/iron_mq": "~2.0|~4.0",
        "mockery/mockery": "~0.9.2",
        "pda/pheanstalk": "~3.0",
        "phpunit/phpunit": "~4.0",
        "predis/predis": "~1.0"
    },
    "autoload": {
        "classmap": [
            "src/Illuminate/Queue/IlluminateQueueClosure.php"
        ],
        "files": [
            "src/Illuminate/Foundation/helpers.php",
            "src/Illuminate/Support/helpers.php"
        ],
        "psr-4": {
            "Illuminate\\": "src/Illuminate/"
        }
    },
    "extra": {
        "branch-alias": {
            "dev-master": "5.2-dev"
        }
    },
    "suggest": {
        "aws/aws-sdk-php": "Required to use the SQS queue driver and SES mail driver (~3.0).",
        "doctrine/dbal": "Required to rename columns and drop SQLite columns (~2.4).",
        "fzaninotto/faker": "Required to use the eloquent factory builder (~1.4).",
<<<<<<< HEAD
        "guzzlehttp/guzzle": "Required to use the Mailgun and Mandrill mail drivers (~6.0).",
        "iron-io/iron_mq": "Required to use the iron queue driver (~2.0).",
=======
        "guzzlehttp/guzzle": "Required to use the Mailgun and Mandrill mail drivers (~5.3|~6.0).",
        "iron-io/iron_mq": "Required to use the iron queue driver (~2.0|~4.0).",
>>>>>>> f28d6ab1
        "league/flysystem-aws-s3-v3": "Required to use the Flysystem S3 driver (~1.0).",
        "league/flysystem-rackspace": "Required to use the Flysystem Rackspace driver (~1.0).",
        "pda/pheanstalk": "Required to use the beanstalk queue driver (~3.0).",
        "predis/predis": "Required to use the redis cache and queue drivers (~1.0).",
        "pusher/pusher-php-server": "Required to use the Pusher broadcast driver (~2.0)."
    },
    "minimum-stability": "dev"
}<|MERGE_RESOLUTION|>--- conflicted
+++ resolved
@@ -102,13 +102,8 @@
         "aws/aws-sdk-php": "Required to use the SQS queue driver and SES mail driver (~3.0).",
         "doctrine/dbal": "Required to rename columns and drop SQLite columns (~2.4).",
         "fzaninotto/faker": "Required to use the eloquent factory builder (~1.4).",
-<<<<<<< HEAD
         "guzzlehttp/guzzle": "Required to use the Mailgun and Mandrill mail drivers (~6.0).",
-        "iron-io/iron_mq": "Required to use the iron queue driver (~2.0).",
-=======
-        "guzzlehttp/guzzle": "Required to use the Mailgun and Mandrill mail drivers (~5.3|~6.0).",
-        "iron-io/iron_mq": "Required to use the iron queue driver (~2.0|~4.0).",
->>>>>>> f28d6ab1
+        "iron-io/iron_mq": "Required to use the iron queue driver (~4.0).",
         "league/flysystem-aws-s3-v3": "Required to use the Flysystem S3 driver (~1.0).",
         "league/flysystem-rackspace": "Required to use the Flysystem Rackspace driver (~1.0).",
         "pda/pheanstalk": "Required to use the beanstalk queue driver (~3.0).",
